[package]
name = "clippy_dev"
version = "0.0.1"
authors = ["Philipp Hansch <dev@phansch.net>"]
edition = "2018"


[dependencies]
bytecount = "0.6"
clap = "2.33"
flate2 = { version = "1.0.19", optional = true }
fs_extra = { version = "1.2.0", optional = true }
itertools = "0.9"
opener = "0.4"
regex = "1"
serde = { version = "1.0", features = ["derive"], optional = true }
serde_json = { version = "1.0", optional = true }
shell-escape = "0.1"
tar = { version = "0.4.30", optional = true }
toml = { version = "0.5", optional = true }
ureq = { version = "2.0.0-rc3", optional = true }
rayon = { version = "1.5.0", optional = true }
walkdir = "2"

[features]
<<<<<<< HEAD
lintcheck = ["flate2", "serde_json", "tar", "toml", "ureq", "serde", "fs_extra"]
=======
lintcheck = ["flate2", "serde_json", "tar", "toml", "ureq", "serde", "fs_extra", "rayon"]
>>>>>>> 76a689d8
deny-warnings = []<|MERGE_RESOLUTION|>--- conflicted
+++ resolved
@@ -23,9 +23,5 @@
 walkdir = "2"
 
 [features]
-<<<<<<< HEAD
-lintcheck = ["flate2", "serde_json", "tar", "toml", "ureq", "serde", "fs_extra"]
-=======
 lintcheck = ["flate2", "serde_json", "tar", "toml", "ureq", "serde", "fs_extra", "rayon"]
->>>>>>> 76a689d8
 deny-warnings = []