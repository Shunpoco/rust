--- conflicted
+++ resolved
@@ -42,13 +42,8 @@
     /// ```
     ///
     /// Use instead:
-<<<<<<< HEAD
-    ///
-    /// ```rust,ignore
-=======
     /// ```rust
     /// # let (x, y) = (true, true);
->>>>>>> 71f2de96
     /// if x && y {
     ///     // …
     /// }
