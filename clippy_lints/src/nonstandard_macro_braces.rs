--- conflicted
+++ resolved
@@ -150,15 +150,4 @@
         braces.insert(it.name.clone(), it.braces);
     }
     braces
-<<<<<<< HEAD
-}
-
-macro_rules! macro_matcher {
-    (name: $name:expr, braces: ($open:expr, $close:expr) $(,)?) => {
-        ($name.to_owned(), ($open.to_owned(), $close.to_owned()))
-    };
-}
-pub(crate) use macro_matcher;
-=======
-}
->>>>>>> 406d9538
+}