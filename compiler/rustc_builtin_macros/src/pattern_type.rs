use rustc_ast::tokenstream::TokenStream;
use rustc_ast::{AnonConst, DUMMY_NODE_ID, Ty, TyPat, TyPatKind, ast, token};
use rustc_errors::PResult;
use rustc_expand::base::{self, DummyResult, ExpandResult, ExtCtxt, MacroExpanderResult};
use rustc_parse::exp;
use rustc_parse::parser::{CommaRecoveryMode, RecoverColon, RecoverComma};
use rustc_span::Span;

pub(crate) fn expand<'cx>(
    cx: &'cx mut ExtCtxt<'_>,
    sp: Span,
    tts: TokenStream,
) -> MacroExpanderResult<'cx> {
    let (ty, pat) = match parse_pat_ty(cx, tts) {
        Ok(parsed) => parsed,
        Err(err) => {
            return ExpandResult::Ready(DummyResult::any(sp, err.emit()));
        }
    };

    ExpandResult::Ready(base::MacEager::ty(cx.ty(sp, ast::TyKind::Pat(ty, pat))))
}

fn parse_pat_ty<'a>(
    cx: &mut ExtCtxt<'a>,
    stream: TokenStream,
) -> PResult<'a, (Box<Ty>, Box<TyPat>)> {
    let mut parser = cx.new_parser_from_tts(stream);

    let ty = parser.parse_ty()?;
    parser.expect_keyword(exp!(Is))?;

<<<<<<< HEAD
    let pat = pat_to_ty_pat(
        cx,
        parser.parse_pat_no_top_guard(
            None,
            RecoverComma::No,
            RecoverColon::No,
            CommaRecoveryMode::EitherTupleOrPipe,
        )?,
    );
=======
    let start = parser.token.span;
    let pat = if parser.eat(exp!(Bang)) {
        parser.expect_keyword(exp!(Null))?;
        ty_pat(TyPatKind::NotNull, start.to(parser.token.span))
    } else {
        pat_to_ty_pat(
            cx,
            parser.parse_pat_no_top_guard(
                None,
                RecoverComma::No,
                RecoverColon::No,
                CommaRecoveryMode::EitherTupleOrPipe,
            )?,
        )
    };
>>>>>>> b1b464d6

    if parser.token != token::Eof {
        parser.unexpected()?;
    }

    Ok((ty, Box::new(pat)))
}

fn ty_pat(kind: TyPatKind, span: Span) -> TyPat {
    TyPat { id: DUMMY_NODE_ID, kind, span, tokens: None }
}

fn pat_to_ty_pat(cx: &mut ExtCtxt<'_>, pat: ast::Pat) -> TyPat {
    let kind = match pat.kind {
        ast::PatKind::Range(start, end, include_end) => TyPatKind::Range(
            start.map(|value| Box::new(AnonConst { id: DUMMY_NODE_ID, value })),
            end.map(|value| Box::new(AnonConst { id: DUMMY_NODE_ID, value })),
            include_end,
        ),
        ast::PatKind::Or(variants) => {
            TyPatKind::Or(variants.into_iter().map(|pat| pat_to_ty_pat(cx, pat)).collect())
        }
        ast::PatKind::Err(guar) => TyPatKind::Err(guar),
        _ => TyPatKind::Err(cx.dcx().span_err(pat.span, "pattern not supported in pattern types")),
    };
    ty_pat(kind, pat.span)
}<|MERGE_RESOLUTION|>--- conflicted
+++ resolved
@@ -30,17 +30,6 @@
     let ty = parser.parse_ty()?;
     parser.expect_keyword(exp!(Is))?;
 
-<<<<<<< HEAD
-    let pat = pat_to_ty_pat(
-        cx,
-        parser.parse_pat_no_top_guard(
-            None,
-            RecoverComma::No,
-            RecoverColon::No,
-            CommaRecoveryMode::EitherTupleOrPipe,
-        )?,
-    );
-=======
     let start = parser.token.span;
     let pat = if parser.eat(exp!(Bang)) {
         parser.expect_keyword(exp!(Null))?;
@@ -56,7 +45,6 @@
             )?,
         )
     };
->>>>>>> b1b464d6
 
     if parser.token != token::Eof {
         parser.unexpected()?;
