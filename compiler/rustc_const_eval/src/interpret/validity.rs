//! Check the validity invariant of a given value, and tell the user
//! where in the value it got violated.
//! In const context, this goes even further and tries to approximate const safety.
//! That's useful because it means other passes (e.g. promotion) can rely on `const`s
//! to be const-safe.

use std::borrow::Cow;
use std::fmt::Write;
use std::hash::Hash;
use std::num::NonZero;

use either::{Left, Right};
use hir::def::DefKind;
use rustc_ast::Mutability;
use rustc_data_structures::fx::FxHashSet;
use rustc_hir as hir;
use rustc_middle::mir::interpret::ValidationErrorKind::{self, *};
use rustc_middle::mir::interpret::{
    alloc_range, ExpectedKind, InterpError, InvalidMetaKind, Misalignment, PointerKind, Provenance,
    UnsupportedOpInfo, ValidationErrorInfo,
};
use rustc_middle::ty::layout::{LayoutCx, LayoutOf, TyAndLayout};
use rustc_middle::ty::{self, Ty, TyCtxt};
use rustc_middle::{bug, span_bug};
use rustc_span::symbol::{sym, Symbol};
use rustc_target::abi::{
    Abi, FieldIdx, FieldsShape, Scalar as ScalarAbi, Size, VariantIdx, Variants, WrappingRange,
};
use tracing::trace;

use super::machine::AllocMap;
use super::{
    err_ub, format_interp_error, throw_ub, AllocId, AllocKind, CheckInAllocMsg, GlobalAlloc, ImmTy,
    Immediate, InterpCx, InterpResult, MPlaceTy, Machine, MemPlaceMeta, PlaceTy, Pointer,
    Projectable, Scalar, ValueVisitor,
};

// for the validation errors
#[rustfmt::skip]
use super::InterpError::UndefinedBehavior as Ub;
use super::InterpError::Unsupported as Unsup;
use super::UndefinedBehaviorInfo::*;
use super::UnsupportedOpInfo::*;

macro_rules! throw_validation_failure {
    ($where:expr, $kind: expr) => {{
        let where_ = &$where;
        let path = if !where_.is_empty() {
            let mut path = String::new();
            write_path(&mut path, where_);
            Some(path)
        } else {
            None
        };

        throw_ub!(ValidationError(ValidationErrorInfo { path, kind: $kind }))
    }};
}

/// If $e throws an error matching the pattern, throw a validation failure.
/// Other errors are passed back to the caller, unchanged -- and if they reach the root of
/// the visitor, we make sure only validation errors and `InvalidProgram` errors are left.
/// This lets you use the patterns as a kind of validation list, asserting which errors
/// can possibly happen:
///
/// ```ignore(illustrative)
/// let v = try_validation!(some_fn(), some_path, {
///     Foo | Bar | Baz => { "some failure" },
/// });
/// ```
///
/// The patterns must be of type `UndefinedBehaviorInfo`.
/// An additional expected parameter can also be added to the failure message:
///
/// ```ignore(illustrative)
/// let v = try_validation!(some_fn(), some_path, {
///     Foo | Bar | Baz => { "some failure" } expected { "something that wasn't a failure" },
/// });
/// ```
///
/// An additional nicety is that both parameters actually take format args, so you can just write
/// the format string in directly:
///
/// ```ignore(illustrative)
/// let v = try_validation!(some_fn(), some_path, {
///     Foo | Bar | Baz => { "{:?}", some_failure } expected { "{}", expected_value },
/// });
/// ```
///
macro_rules! try_validation {
    ($e:expr, $where:expr,
    $( $( $p:pat_param )|+ => $kind: expr ),+ $(,)?
    ) => {{
        match $e {
            Ok(x) => x,
            // We catch the error and turn it into a validation failure. We are okay with
            // allocation here as this can only slow down builds that fail anyway.
            Err(e) => match e.kind() {
                $(
                    $($p)|+ =>
                       throw_validation_failure!(
                            $where,
                            $kind
                        )
                ),+,
                #[allow(unreachable_patterns)]
                _ => Err::<!, _>(e)?,
            }
        }
    }};
}

/// We want to show a nice path to the invalid field for diagnostics,
/// but avoid string operations in the happy case where no error happens.
/// So we track a `Vec<PathElem>` where `PathElem` contains all the data we
/// need to later print something for the user.
#[derive(Copy, Clone, Debug)]
pub enum PathElem {
    Field(Symbol),
    Variant(Symbol),
    CoroutineState(VariantIdx),
    CapturedVar(Symbol),
    ArrayElem(usize),
    TupleElem(usize),
    Deref,
    EnumTag,
    CoroutineTag,
    DynDowncast,
    Vtable,
}

/// Extra things to check for during validation of CTFE results.
#[derive(Copy, Clone)]
pub enum CtfeValidationMode {
    /// Validation of a `static`
    Static { mutbl: Mutability },
    /// Validation of a promoted.
    Promoted,
    /// Validation of a `const`.
    /// `allow_immutable_unsafe_cell` says whether we allow `UnsafeCell` in immutable memory (which is the
    /// case for the top-level allocation of a `const`, where this is fine because the allocation will be
    /// copied at each use site).
    Const { allow_immutable_unsafe_cell: bool },
}

impl CtfeValidationMode {
    fn allow_immutable_unsafe_cell(self) -> bool {
        match self {
            CtfeValidationMode::Static { .. } => false,
            CtfeValidationMode::Promoted { .. } => false,
            CtfeValidationMode::Const { allow_immutable_unsafe_cell, .. } => {
                allow_immutable_unsafe_cell
            }
        }
    }
}

/// State for tracking recursive validation of references
pub struct RefTracking<T, PATH = ()> {
    seen: FxHashSet<T>,
    todo: Vec<(T, PATH)>,
}

impl<T: Clone + Eq + Hash + std::fmt::Debug, PATH: Default> RefTracking<T, PATH> {
    pub fn empty() -> Self {
        RefTracking { seen: FxHashSet::default(), todo: vec![] }
    }
    pub fn new(val: T) -> Self {
        let mut ref_tracking_for_consts =
            RefTracking { seen: FxHashSet::default(), todo: vec![(val.clone(), PATH::default())] };
        ref_tracking_for_consts.seen.insert(val);
        ref_tracking_for_consts
    }
    pub fn next(&mut self) -> Option<(T, PATH)> {
        self.todo.pop()
    }

    fn track(&mut self, val: T, path: impl FnOnce() -> PATH) {
        if self.seen.insert(val.clone()) {
            trace!("Recursing below ptr {:#?}", val);
            let path = path();
            // Remember to come back to this later.
            self.todo.push((val, path));
        }
    }
}

// FIXME make this translatable as well?
/// Format a path
fn write_path(out: &mut String, path: &[PathElem]) {
    use self::PathElem::*;

    for elem in path.iter() {
        match elem {
            Field(name) => write!(out, ".{name}"),
            EnumTag => write!(out, ".<enum-tag>"),
            Variant(name) => write!(out, ".<enum-variant({name})>"),
            CoroutineTag => write!(out, ".<coroutine-tag>"),
            CoroutineState(idx) => write!(out, ".<coroutine-state({})>", idx.index()),
            CapturedVar(name) => write!(out, ".<captured-var({name})>"),
            TupleElem(idx) => write!(out, ".{idx}"),
            ArrayElem(idx) => write!(out, "[{idx}]"),
            // `.<deref>` does not match Rust syntax, but it is more readable for long paths -- and
            // some of the other items here also are not Rust syntax. Actually we can't
            // even use the usual syntax because we are just showing the projections,
            // not the root.
            Deref => write!(out, ".<deref>"),
            DynDowncast => write!(out, ".<dyn-downcast>"),
            Vtable => write!(out, ".<vtable>"),
        }
        .unwrap()
    }
}

/// Represents a set of `Size` values as a sorted list of ranges.
// These are (offset, length) pairs, and they are sorted and mutually disjoint,
// and never adjacent (i.e. there's always a gap between two of them).
#[derive(Debug, Clone)]
pub struct RangeSet(Vec<(Size, Size)>);

impl RangeSet {
    fn add_range(&mut self, offset: Size, size: Size) {
        if size.bytes() == 0 {
            // No need to track empty ranges.
            return;
        }
        let v = &mut self.0;
        // We scan for a partition point where the left partition is all the elements that end
        // strictly before we start. Those are elements that are too "low" to merge with us.
        let idx =
            v.partition_point(|&(other_offset, other_size)| other_offset + other_size < offset);
        // Now we want to either merge with the first element of the second partition, or insert ourselves before that.
        if let Some(&(other_offset, other_size)) = v.get(idx)
            && offset + size >= other_offset
        {
            // Their end is >= our start (otherwise it would not be in the 2nd partition) and
            // our end is >= their start. This means we can merge the ranges.
            let new_start = other_offset.min(offset);
            let mut new_end = (other_offset + other_size).max(offset + size);
            // We grew to the right, so merge with overlapping/adjacent elements.
            // (We also may have grown to the left, but that can never make us adjacent with
            // anything there since we selected the first such candidate via `partition_point`.)
            let mut scan_right = 1;
            while let Some(&(next_offset, next_size)) = v.get(idx + scan_right)
                && new_end >= next_offset
            {
                // Increase our size to absorb the next element.
                new_end = new_end.max(next_offset + next_size);
                // Look at the next element.
                scan_right += 1;
            }
            // Update the element we grew.
            v[idx] = (new_start, new_end - new_start);
            // Remove the elements we absorbed (if any).
            if scan_right > 1 {
                drop(v.drain((idx + 1)..(idx + scan_right)));
            }
        } else {
            // Insert new element.
            v.insert(idx, (offset, size));
        }
    }
}

struct ValidityVisitor<'rt, 'tcx, M: Machine<'tcx>> {
    /// The `path` may be pushed to, but the part that is present when a function
    /// starts must not be changed!  `visit_fields` and `visit_array` rely on
    /// this stack discipline.
    path: Vec<PathElem>,
    ref_tracking: Option<&'rt mut RefTracking<MPlaceTy<'tcx, M::Provenance>, Vec<PathElem>>>,
    /// `None` indicates this is not validating for CTFE (but for runtime).
    ctfe_mode: Option<CtfeValidationMode>,
    ecx: &'rt mut InterpCx<'tcx, M>,
    /// Whether provenance should be reset outside of pointers (emulating the effect of a typed
    /// copy).
    reset_provenance_and_padding: bool,
    /// This tracks which byte ranges in this value contain data; the remaining bytes are padding.
    /// The ideal representation here would be pointer-length pairs, but to keep things more compact
    /// we only store a (range) set of offsets -- the base pointer is the same throughout the entire
    /// visit, after all.
    /// If this is `Some`, then `reset_provenance_and_padding` must be true (but not vice versa:
    /// we might not track data vs padding bytes if the operand isn't stored in memory anyway).
    data_bytes: Option<RangeSet>,
}

impl<'rt, 'tcx, M: Machine<'tcx>> ValidityVisitor<'rt, 'tcx, M> {
    fn aggregate_field_path_elem(&mut self, layout: TyAndLayout<'tcx>, field: usize) -> PathElem {
        // First, check if we are projecting to a variant.
        match layout.variants {
            Variants::Multiple { tag_field, .. } => {
                if tag_field == field {
                    return match layout.ty.kind() {
                        ty::Adt(def, ..) if def.is_enum() => PathElem::EnumTag,
                        ty::Coroutine(..) => PathElem::CoroutineTag,
                        _ => bug!("non-variant type {:?}", layout.ty),
                    };
                }
            }
            Variants::Single { .. } => {}
        }

        // Now we know we are projecting to a field, so figure out which one.
        match layout.ty.kind() {
            // coroutines, closures, and coroutine-closures all have upvars that may be named.
            ty::Closure(def_id, _) | ty::Coroutine(def_id, _) | ty::CoroutineClosure(def_id, _) => {
                let mut name = None;
                // FIXME this should be more descriptive i.e. CapturePlace instead of CapturedVar
                // https://github.com/rust-lang/project-rfc-2229/issues/46
                if let Some(local_def_id) = def_id.as_local() {
                    let captures = self.ecx.tcx.closure_captures(local_def_id);
                    if let Some(captured_place) = captures.get(field) {
                        // Sometimes the index is beyond the number of upvars (seen
                        // for a coroutine).
                        let var_hir_id = captured_place.get_root_variable();
                        let node = self.ecx.tcx.hir_node(var_hir_id);
                        if let hir::Node::Pat(pat) = node {
                            if let hir::PatKind::Binding(_, _, ident, _) = pat.kind {
                                name = Some(ident.name);
                            }
                        }
                    }
                }

                PathElem::CapturedVar(name.unwrap_or_else(|| {
                    // Fall back to showing the field index.
                    sym::integer(field)
                }))
            }

            // tuples
            ty::Tuple(_) => PathElem::TupleElem(field),

            // enums
            ty::Adt(def, ..) if def.is_enum() => {
                // we might be projecting *to* a variant, or to a field *in* a variant.
                match layout.variants {
                    Variants::Single { index } => {
                        // Inside a variant
                        PathElem::Field(def.variant(index).fields[FieldIdx::from_usize(field)].name)
                    }
                    Variants::Multiple { .. } => bug!("we handled variants above"),
                }
            }

            // other ADTs
            ty::Adt(def, _) => {
                PathElem::Field(def.non_enum_variant().fields[FieldIdx::from_usize(field)].name)
            }

            // arrays/slices
            ty::Array(..) | ty::Slice(..) => PathElem::ArrayElem(field),

            // dyn* vtables
            ty::Dynamic(_, _, ty::DynKind::DynStar) if field == 1 => PathElem::Vtable,

            // dyn traits
            ty::Dynamic(..) => {
                assert_eq!(field, 0);
                PathElem::DynDowncast
            }

            // nothing else has an aggregate layout
            _ => bug!("aggregate_field_path_elem: got non-aggregate type {:?}", layout.ty),
        }
    }

    fn with_elem<R>(
        &mut self,
        elem: PathElem,
        f: impl FnOnce(&mut Self) -> InterpResult<'tcx, R>,
    ) -> InterpResult<'tcx, R> {
        // Remember the old state
        let path_len = self.path.len();
        // Record new element
        self.path.push(elem);
        // Perform operation
        let r = f(self)?;
        // Undo changes
        self.path.truncate(path_len);
        // Done
        Ok(r)
    }

    fn read_immediate(
        &self,
        val: &PlaceTy<'tcx, M::Provenance>,
        expected: ExpectedKind,
    ) -> InterpResult<'tcx, ImmTy<'tcx, M::Provenance>> {
        Ok(try_validation!(
            self.ecx.read_immediate(val),
            self.path,
            Ub(InvalidUninitBytes(None)) =>
                Uninit { expected },
            // The `Unsup` cases can only occur during CTFE
            Unsup(ReadPointerAsInt(_)) =>
                PointerAsInt { expected },
            Unsup(ReadPartialPointer(_)) =>
                PartialPointer,
        ))
    }

    fn read_scalar(
        &self,
        val: &PlaceTy<'tcx, M::Provenance>,
        expected: ExpectedKind,
    ) -> InterpResult<'tcx, Scalar<M::Provenance>> {
        Ok(self.read_immediate(val, expected)?.to_scalar())
    }

    fn deref_pointer(
        &mut self,
        val: &PlaceTy<'tcx, M::Provenance>,
        expected: ExpectedKind,
    ) -> InterpResult<'tcx, MPlaceTy<'tcx, M::Provenance>> {
        // Not using `ecx.deref_pointer` since we want to use our `read_immediate` wrapper.
        let imm = self.read_immediate(val, expected)?;
        // Reset provenance: ensure slice tail metadata does not preserve provenance,
        // and ensure all pointers do not preserve partial provenance.
        if self.reset_provenance_and_padding {
            if matches!(imm.layout.abi, Abi::Scalar(..)) {
                // A thin pointer. If it has provenance, we don't have to do anything.
                // If it does not, ensure we clear the provenance in memory.
                if matches!(imm.to_scalar(), Scalar::Int(..)) {
                    self.ecx.clear_provenance(val)?;
                }
            } else {
                // A wide pointer. This means we have to worry both about the pointer itself and the
                // metadata. We do the lazy thing and just write back the value we got. Just
                // clearing provenance in a targeted manner would be more efficient, but unless this
                // is a perf hotspot it's just not worth the effort.
                self.ecx.write_immediate_no_validate(*imm, val)?;
            }
            // The entire thing is data, not padding.
            self.add_data_range_place(val);
        }
        // Now turn it into a place.
        self.ecx.ref_to_mplace(&imm)
    }

    fn check_wide_ptr_meta(
        &mut self,
        meta: MemPlaceMeta<M::Provenance>,
        pointee: TyAndLayout<'tcx>,
    ) -> InterpResult<'tcx> {
        let tail = self.ecx.tcx.struct_tail_for_codegen(pointee.ty, self.ecx.param_env);
        match tail.kind() {
            ty::Dynamic(data, _, ty::Dyn) => {
                let vtable = meta.unwrap_meta().to_pointer(self.ecx)?;
                // Make sure it is a genuine vtable pointer for the right trait.
                try_validation!(
                    self.ecx.get_ptr_vtable_ty(vtable, Some(data)),
                    self.path,
                    Ub(DanglingIntPointer{ .. } | InvalidVTablePointer(..)) =>
                        InvalidVTablePtr { value: format!("{vtable}") },
                    Ub(InvalidVTableTrait { expected_trait, vtable_trait }) => {
                        InvalidMetaWrongTrait { expected_trait, vtable_trait: *vtable_trait }
                    },
                );
            }
            ty::Slice(..) | ty::Str => {
                let _len = meta.unwrap_meta().to_target_usize(self.ecx)?;
                // We do not check that `len * elem_size <= isize::MAX`:
                // that is only required for references, and there it falls out of the
                // "dereferenceable" check performed by Stacked Borrows.
            }
            ty::Foreign(..) => {
                // Unsized, but not wide.
            }
            _ => bug!("Unexpected unsized type tail: {:?}", tail),
        }

        Ok(())
    }

    /// Check a reference or `Box`.
    fn check_safe_pointer(
        &mut self,
        value: &PlaceTy<'tcx, M::Provenance>,
        ptr_kind: PointerKind,
    ) -> InterpResult<'tcx> {
        let place = self.deref_pointer(value, ptr_kind.into())?;
        // Handle wide pointers.
        // Check metadata early, for better diagnostics
        if place.layout.is_unsized() {
            self.check_wide_ptr_meta(place.meta(), place.layout)?;
        }
        // Make sure this is dereferenceable and all.
        let size_and_align = try_validation!(
            self.ecx.size_and_align_of_mplace(&place),
            self.path,
            Ub(InvalidMeta(msg)) => match msg {
                InvalidMetaKind::SliceTooBig => InvalidMetaSliceTooLarge { ptr_kind },
                InvalidMetaKind::TooBig => InvalidMetaTooLarge { ptr_kind },
            }
        );
        let (size, align) = size_and_align
            // for the purpose of validity, consider foreign types to have
            // alignment and size determined by the layout (size will be 0,
            // alignment should take attributes into account).
            .unwrap_or_else(|| (place.layout.size, place.layout.align.abi));
        // Direct call to `check_ptr_access_align` checks alignment even on CTFE machines.
        try_validation!(
            self.ecx.check_ptr_access(
                place.ptr(),
                size,
                CheckInAllocMsg::InboundsTest, // will anyway be replaced by validity message
            ),
            self.path,
            Ub(DanglingIntPointer { addr: 0, .. }) => NullPtr { ptr_kind },
            Ub(DanglingIntPointer { addr: i, .. }) => DanglingPtrNoProvenance {
                ptr_kind,
                // FIXME this says "null pointer" when null but we need translate
                pointer: format!("{}", Pointer::<Option<AllocId>>::from_addr_invalid(*i))
            },
            Ub(PointerOutOfBounds { .. }) => DanglingPtrOutOfBounds {
                ptr_kind
            },
            Ub(PointerUseAfterFree(..)) => DanglingPtrUseAfterFree {
                ptr_kind,
            },
        );
        try_validation!(
            self.ecx.check_ptr_align(
                place.ptr(),
                align,
            ),
            self.path,
            Ub(AlignmentCheckFailed(Misalignment { required, has }, _msg)) => UnalignedPtr {
                ptr_kind,
                required_bytes: required.bytes(),
                found_bytes: has.bytes()
            },
        );
        // Make sure this is non-null. We checked dereferenceability above, but if `size` is zero
        // that does not imply non-null.
        if self.ecx.scalar_may_be_null(Scalar::from_maybe_pointer(place.ptr(), self.ecx))? {
            throw_validation_failure!(self.path, NullPtr { ptr_kind })
        }
        // Do not allow references to uninhabited types.
        if place.layout.abi.is_uninhabited() {
            let ty = place.layout.ty;
            throw_validation_failure!(self.path, PtrToUninhabited { ptr_kind, ty })
        }
        // Recursive checking
        if let Some(ref_tracking) = self.ref_tracking.as_deref_mut() {
            // Proceed recursively even for ZST, no reason to skip them!
            // `!` is a ZST and we want to validate it.
            if let Some(ctfe_mode) = self.ctfe_mode {
                let mut skip_recursive_check = false;
                // CTFE imposes restrictions on what references can point to.
                if let Ok((alloc_id, _offset, _prov)) =
                    self.ecx.ptr_try_get_alloc_id(place.ptr(), 0)
                {
                    if let Some(GlobalAlloc::Static(did)) =
                        self.ecx.tcx.try_get_global_alloc(alloc_id)
                    {
                        let DefKind::Static { nested, .. } = self.ecx.tcx.def_kind(did) else {
                            bug!()
                        };
                        // Special handling for pointers to statics (irrespective of their type).
                        assert!(!self.ecx.tcx.is_thread_local_static(did));
                        assert!(self.ecx.tcx.is_static(did));
                        // Mode-specific checks
                        match ctfe_mode {
                            CtfeValidationMode::Static { .. }
                            | CtfeValidationMode::Promoted { .. } => {
                                // We skip recursively checking other statics. These statics must be sound by
                                // themselves, and the only way to get broken statics here is by using
                                // unsafe code.
                                // The reasons we don't check other statics is twofold. For one, in all
                                // sound cases, the static was already validated on its own, and second, we
                                // trigger cycle errors if we try to compute the value of the other static
                                // and that static refers back to us (potentially through a promoted).
                                // This could miss some UB, but that's fine.
                                // We still walk nested allocations, as they are fundamentally part of this validation run.
                                // This means we will also recurse into nested statics of *other*
                                // statics, even though we do not recurse into other statics directly.
                                // That's somewhat inconsistent but harmless.
                                skip_recursive_check = !nested;
                            }
                            CtfeValidationMode::Const { .. } => {
                                // We can't recursively validate `extern static`, so we better reject them.
                                if self.ecx.tcx.is_foreign_item(did) {
                                    throw_validation_failure!(self.path, ConstRefToExtern);
                                }
                            }
                        }
                    }

                    // Dangling and Mutability check.
                    let (size, _align, alloc_kind) = self.ecx.get_alloc_info(alloc_id);
                    if alloc_kind == AllocKind::Dead {
                        // This can happen for zero-sized references. We can't have *any* references to
                        // non-existing allocations in const-eval though, interning rejects them all as
                        // the rest of rustc isn't happy with them... so we throw an error, even though
                        // this isn't really UB.
                        // A potential future alternative would be to resurrect this as a zero-sized allocation
                        // (which codegen will then compile to an aligned dummy pointer anyway).
                        throw_validation_failure!(self.path, DanglingPtrUseAfterFree { ptr_kind });
                    }
                    // If this allocation has size zero, there is no actual mutability here.
                    if size != Size::ZERO {
                        // Determine whether this pointer expects to be pointing to something mutable.
                        let ptr_expected_mutbl = match ptr_kind {
                            PointerKind::Box => Mutability::Mut,
                            PointerKind::Ref(mutbl) => {
                                // We do not take into account interior mutability here since we cannot know if
                                // there really is an `UnsafeCell` inside `Option<UnsafeCell>` -- so we check
                                // that in the recursive descent behind this reference (controlled by
                                // `allow_immutable_unsafe_cell`).
                                mutbl
                            }
                        };
                        // Determine what it actually points to.
                        let alloc_actual_mutbl = mutability(self.ecx, alloc_id);
                        // Mutable pointer to immutable memory is no good.
                        if ptr_expected_mutbl == Mutability::Mut
                            && alloc_actual_mutbl == Mutability::Not
                        {
<<<<<<< HEAD
                            if !self.ecx.tcx.sess.opts.unstable_opts.unleash_the_miri_inside_of_you
                            {
                                span_bug!(
                                    self.ecx.tcx.span,
                                    "the static const safety checks accepted mutable references they should not have accepted"
                                );
                            }
=======
                            // This can actually occur with transmutes.
>>>>>>> c16ff445
                            throw_validation_failure!(self.path, MutableRefToImmutable);
                        }
                        // In a const, everything must be completely immutable.
                        if matches!(self.ctfe_mode, Some(CtfeValidationMode::Const { .. })) {
                            if ptr_expected_mutbl == Mutability::Mut
                                || alloc_actual_mutbl == Mutability::Mut
                            {
                                throw_validation_failure!(self.path, ConstRefToMutable);
                            }
                        }
                    }
                }
                // Potentially skip recursive check.
                if skip_recursive_check {
                    return Ok(());
                }
            } else {
                // This is not CTFE, so it's Miri with recursive checking.
                // FIXME: we do *not* check behind boxes, since creating a new box first creates it uninitialized
                // and then puts the value in there, so briefly we have a box with uninit contents.
                // FIXME: should we also skip `UnsafeCell` behind shared references? Currently that is not
                // needed since validation reads bypass Stacked Borrows and data race checks.
                if matches!(ptr_kind, PointerKind::Box) {
                    return Ok(());
                }
            }
            let path = &self.path;
            ref_tracking.track(place, || {
                // We need to clone the path anyway, make sure it gets created
                // with enough space for the additional `Deref`.
                let mut new_path = Vec::with_capacity(path.len() + 1);
                new_path.extend(path);
                new_path.push(PathElem::Deref);
                new_path
            });
        }
        Ok(())
    }

    /// Check if this is a value of primitive type, and if yes check the validity of the value
    /// at that type. Return `true` if the type is indeed primitive.
    ///
    /// Note that not all of these have `FieldsShape::Primitive`, e.g. wide references.
    fn try_visit_primitive(
        &mut self,
        value: &PlaceTy<'tcx, M::Provenance>,
    ) -> InterpResult<'tcx, bool> {
        // Go over all the primitive types
        let ty = value.layout.ty;
        match ty.kind() {
            ty::Bool => {
                let scalar = self.read_scalar(value, ExpectedKind::Bool)?;
                try_validation!(
                    scalar.to_bool(),
                    self.path,
                    Ub(InvalidBool(..)) => ValidationErrorKind::InvalidBool {
                        value: format!("{scalar:x}"),
                    }
                );
                if self.reset_provenance_and_padding {
                    self.ecx.clear_provenance(value)?;
                    self.add_data_range_place(value);
                }
                Ok(true)
            }
            ty::Char => {
                let scalar = self.read_scalar(value, ExpectedKind::Char)?;
                try_validation!(
                    scalar.to_char(),
                    self.path,
                    Ub(InvalidChar(..)) => ValidationErrorKind::InvalidChar {
                        value: format!("{scalar:x}"),
                    }
                );
                if self.reset_provenance_and_padding {
                    self.ecx.clear_provenance(value)?;
                    self.add_data_range_place(value);
                }
                Ok(true)
            }
            ty::Float(_) | ty::Int(_) | ty::Uint(_) => {
                // NOTE: Keep this in sync with the array optimization for int/float
                // types below!
                self.read_scalar(
                    value,
                    if matches!(ty.kind(), ty::Float(..)) {
                        ExpectedKind::Float
                    } else {
                        ExpectedKind::Int
                    },
                )?;
                if self.reset_provenance_and_padding {
                    self.ecx.clear_provenance(value)?;
                    self.add_data_range_place(value);
                }
                Ok(true)
            }
            ty::RawPtr(..) => {
                let place = self.deref_pointer(value, ExpectedKind::RawPtr)?;
                if place.layout.is_unsized() {
                    self.check_wide_ptr_meta(place.meta(), place.layout)?;
                }
                Ok(true)
            }
            ty::Ref(_, _ty, mutbl) => {
                self.check_safe_pointer(value, PointerKind::Ref(*mutbl))?;
                Ok(true)
            }
            ty::FnPtr(..) => {
                let scalar = self.read_scalar(value, ExpectedKind::FnPtr)?;

                // If we check references recursively, also check that this points to a function.
                if let Some(_) = self.ref_tracking {
                    let ptr = scalar.to_pointer(self.ecx)?;
                    let _fn = try_validation!(
                        self.ecx.get_ptr_fn(ptr),
                        self.path,
                        Ub(DanglingIntPointer{ .. } | InvalidFunctionPointer(..)) =>
                            InvalidFnPtr { value: format!("{ptr}") },
                    );
                    // FIXME: Check if the signature matches
                } else {
                    // Otherwise (for standalone Miri), we have to still check it to be non-null.
                    if self.ecx.scalar_may_be_null(scalar)? {
                        throw_validation_failure!(self.path, NullFnPtr);
                    }
                }
                if self.reset_provenance_and_padding {
                    // Make sure we do not preserve partial provenance. This matches the thin
                    // pointer handling in `deref_pointer`.
                    if matches!(scalar, Scalar::Int(..)) {
                        self.ecx.clear_provenance(value)?;
                    }
                    self.add_data_range_place(value);
                }
                Ok(true)
            }
            ty::Never => throw_validation_failure!(self.path, NeverVal),
            ty::Foreign(..) | ty::FnDef(..) => {
                // Nothing to check.
                Ok(true)
            }
            // The above should be all the primitive types. The rest is compound, we
            // check them by visiting their fields/variants.
            ty::Adt(..)
            | ty::Tuple(..)
            | ty::Array(..)
            | ty::Slice(..)
            | ty::Str
            | ty::Dynamic(..)
            | ty::Closure(..)
            | ty::Pat(..)
            | ty::CoroutineClosure(..)
            | ty::Coroutine(..) => Ok(false),
            // Some types only occur during typechecking, they have no layout.
            // We should not see them here and we could not check them anyway.
            ty::Error(_)
            | ty::Infer(..)
            | ty::Placeholder(..)
            | ty::Bound(..)
            | ty::Param(..)
            | ty::Alias(..)
            | ty::CoroutineWitness(..) => bug!("Encountered invalid type {:?}", ty),
        }
    }

    fn visit_scalar(
        &mut self,
        scalar: Scalar<M::Provenance>,
        scalar_layout: ScalarAbi,
    ) -> InterpResult<'tcx> {
        let size = scalar_layout.size(self.ecx);
        let valid_range = scalar_layout.valid_range(self.ecx);
        let WrappingRange { start, end } = valid_range;
        let max_value = size.unsigned_int_max();
        assert!(end <= max_value);
        let bits = match scalar.try_to_scalar_int() {
            Ok(int) => int.to_bits(size),
            Err(_) => {
                // So this is a pointer then, and casting to an int failed.
                // Can only happen during CTFE.
                // We support 2 kinds of ranges here: full range, and excluding zero.
                if start == 1 && end == max_value {
                    // Only null is the niche. So make sure the ptr is NOT null.
                    if self.ecx.scalar_may_be_null(scalar)? {
                        throw_validation_failure!(
                            self.path,
                            NullablePtrOutOfRange { range: valid_range, max_value }
                        )
                    } else {
                        return Ok(());
                    }
                } else if scalar_layout.is_always_valid(self.ecx) {
                    // Easy. (This is reachable if `enforce_number_validity` is set.)
                    return Ok(());
                } else {
                    // Conservatively, we reject, because the pointer *could* have a bad
                    // value.
                    throw_validation_failure!(
                        self.path,
                        PtrOutOfRange { range: valid_range, max_value }
                    )
                }
            }
        };
        // Now compare.
        if valid_range.contains(bits) {
            Ok(())
        } else {
            throw_validation_failure!(
                self.path,
                OutOfRange { value: format!("{bits}"), range: valid_range, max_value }
            )
        }
    }

    fn in_mutable_memory(&self, val: &PlaceTy<'tcx, M::Provenance>) -> bool {
        if let Some(mplace) = val.as_mplace_or_local().left() {
            if let Some(alloc_id) = mplace.ptr().provenance.and_then(|p| p.get_alloc_id()) {
                mutability(self.ecx, alloc_id).is_mut()
            } else {
                // No memory at all.
                false
            }
        } else {
            // A local variable -- definitely mutable.
            true
        }
    }

    /// Add the given pointer-length pair to the "data" range of this visit.
    fn add_data_range(&mut self, ptr: Pointer<Option<M::Provenance>>, size: Size) {
        if let Some(data_bytes) = self.data_bytes.as_mut() {
            // We only have to store the offset, the rest is the same for all pointers here.
            let (_prov, offset) = ptr.into_parts();
            // Add this.
            data_bytes.add_range(offset, size);
        };
    }

    /// Add the entire given place to the "data" range of this visit.
    fn add_data_range_place(&mut self, place: &PlaceTy<'tcx, M::Provenance>) {
        // Only sized places can be added this way.
        debug_assert!(place.layout.abi.is_sized());
        if let Some(data_bytes) = self.data_bytes.as_mut() {
            let offset = Self::data_range_offset(self.ecx, place);
            data_bytes.add_range(offset, place.layout.size);
        }
    }

    /// Convert a place into the offset it starts at, for the purpose of data_range tracking.
    /// Must only be called if `data_bytes` is `Some(_)`.
    fn data_range_offset(ecx: &InterpCx<'tcx, M>, place: &PlaceTy<'tcx, M::Provenance>) -> Size {
        // The presence of `data_bytes` implies that our place is in memory.
        let ptr = ecx
            .place_to_op(place)
            .expect("place must be in memory")
            .as_mplace_or_imm()
            .expect_left("place must be in memory")
            .ptr();
        let (_prov, offset) = ptr.into_parts();
        offset
    }

    fn reset_padding(&mut self, place: &PlaceTy<'tcx, M::Provenance>) -> InterpResult<'tcx> {
        let Some(data_bytes) = self.data_bytes.as_mut() else { return Ok(()) };
        // Our value must be in memory, otherwise we would not have set up `data_bytes`.
        let mplace = self.ecx.force_allocation(place)?;
        // Determine starting offset and size.
        let (_prov, start_offset) = mplace.ptr().into_parts();
        let (size, _align) = self
            .ecx
            .size_and_align_of_mplace(&mplace)?
            .unwrap_or((mplace.layout.size, mplace.layout.align.abi));
        // If there is no padding at all, we can skip the rest: check for
        // a single data range covering the entire value.
        if data_bytes.0 == &[(start_offset, size)] {
            return Ok(());
        }
        // Get a handle for the allocation. Do this only once, to avoid looking up the same
        // allocation over and over again. (Though to be fair, iterating the value already does
        // exactly that.)
        let Some(mut alloc) = self.ecx.get_ptr_alloc_mut(mplace.ptr(), size)? else {
            // A ZST, no padding to clear.
            return Ok(());
        };
        // Add a "finalizer" data range at the end, so that the iteration below finds all gaps
        // between ranges.
        data_bytes.0.push((start_offset + size, Size::ZERO));
        // Iterate, and reset gaps.
        let mut padding_cleared_until = start_offset;
        for &(offset, size) in data_bytes.0.iter() {
            assert!(
                offset >= padding_cleared_until,
                "reset_padding on {}: previous field ended at offset {}, next field starts at {} (and has a size of {} bytes)",
                mplace.layout.ty,
                (padding_cleared_until - start_offset).bytes(),
                (offset - start_offset).bytes(),
                size.bytes(),
            );
            if offset > padding_cleared_until {
                // We found padding. Adjust the range to be relative to `alloc`, and make it uninit.
                let padding_start = padding_cleared_until - start_offset;
                let padding_size = offset - padding_cleared_until;
                let range = alloc_range(padding_start, padding_size);
                trace!("reset_padding on {}: resetting padding range {range:?}", mplace.layout.ty);
                alloc.write_uninit(range)?;
            }
            padding_cleared_until = offset + size;
        }
        assert!(padding_cleared_until == start_offset + size);
        Ok(())
    }

    /// Computes the data range of this union type:
    /// which bytes are inside a field (i.e., not padding.)
    fn union_data_range<'e>(
        ecx: &'e mut InterpCx<'tcx, M>,
        layout: TyAndLayout<'tcx>,
    ) -> Cow<'e, RangeSet> {
        assert!(layout.ty.is_union());
        assert!(layout.abi.is_sized(), "there are no unsized unions");
        let layout_cx = LayoutCx { tcx: *ecx.tcx, param_env: ecx.param_env };
        return M::cached_union_data_range(ecx, layout.ty, || {
            let mut out = RangeSet(Vec::new());
            union_data_range_uncached(&layout_cx, layout, Size::ZERO, &mut out);
            out
        });

        /// Helper for recursive traversal: add data ranges of the given type to `out`.
        fn union_data_range_uncached<'tcx>(
            cx: &LayoutCx<'tcx, TyCtxt<'tcx>>,
            layout: TyAndLayout<'tcx>,
            base_offset: Size,
            out: &mut RangeSet,
        ) {
            // If this is a ZST, we don't contain any data. In particular, this helps us to quickly
            // skip over huge arrays of ZST.
            if layout.is_zst() {
                return;
            }
            // Just recursively add all the fields of everything to the output.
            match &layout.fields {
                FieldsShape::Primitive => {
                    out.add_range(base_offset, layout.size);
                }
                &FieldsShape::Union(fields) => {
                    // Currently, all fields start at offset 0 (relative to `base_offset`).
                    for field in 0..fields.get() {
                        let field = layout.field(cx, field);
                        union_data_range_uncached(cx, field, base_offset, out);
                    }
                }
                &FieldsShape::Array { stride, count } => {
                    let elem = layout.field(cx, 0);

                    // Fast-path for large arrays of simple types that do not contain any padding.
                    if elem.abi.is_scalar() {
                        out.add_range(base_offset, elem.size * count);
                    } else {
                        for idx in 0..count {
                            // This repeats the same computation for every array element... but the alternative
                            // is to allocate temporary storage for a dedicated `out` set for the array element,
                            // and replicating that N times. Is that better?
                            union_data_range_uncached(cx, elem, base_offset + idx * stride, out);
                        }
                    }
                }
                FieldsShape::Arbitrary { offsets, .. } => {
                    for (field, &offset) in offsets.iter_enumerated() {
                        let field = layout.field(cx, field.as_usize());
                        union_data_range_uncached(cx, field, base_offset + offset, out);
                    }
                }
            }
            // Don't forget potential other variants.
            match &layout.variants {
                Variants::Single { .. } => {
                    // Fully handled above.
                }
                Variants::Multiple { variants, .. } => {
                    for variant in variants.indices() {
                        let variant = layout.for_variant(cx, variant);
                        union_data_range_uncached(cx, variant, base_offset, out);
                    }
                }
            }
        }
    }
}

/// Returns whether the allocation is mutable, and whether it's actually a static.
/// For "root" statics we look at the type to account for interior
/// mutability; for nested statics we have no type and directly use the annotated mutability.
fn mutability<'tcx>(ecx: &InterpCx<'tcx, impl Machine<'tcx>>, alloc_id: AllocId) -> Mutability {
    // Let's see what kind of memory this points to.
    // We're not using `try_global_alloc` since dangling pointers have already been handled.
    match ecx.tcx.global_alloc(alloc_id) {
        GlobalAlloc::Static(did) => {
            let DefKind::Static { safety: _, mutability, nested } = ecx.tcx.def_kind(did) else {
                bug!()
            };
            if nested {
                assert!(
                    ecx.memory.alloc_map.get(alloc_id).is_none(),
                    "allocations of nested statics are already interned: {alloc_id:?}, {did:?}"
                );
                // Nested statics in a `static` are never interior mutable,
                // so just use the declared mutability.
                mutability
            } else {
                let mutability = match mutability {
                    Mutability::Not
                        if !ecx
                            .tcx
                            .type_of(did)
                            .no_bound_vars()
                            .expect("statics should not have generic parameters")
                            .is_freeze(*ecx.tcx, ty::ParamEnv::reveal_all()) =>
                    {
                        Mutability::Mut
                    }
                    _ => mutability,
                };
                if let Some((_, alloc)) = ecx.memory.alloc_map.get(alloc_id) {
                    assert_eq!(alloc.mutability, mutability);
                }
                mutability
            }
        }
        GlobalAlloc::Memory(alloc) => alloc.inner().mutability,
        GlobalAlloc::Function { .. } | GlobalAlloc::VTable(..) => {
            // These are immutable, we better don't allow mutable pointers here.
            Mutability::Not
        }
    }
}

impl<'rt, 'tcx, M: Machine<'tcx>> ValueVisitor<'tcx, M> for ValidityVisitor<'rt, 'tcx, M> {
    type V = PlaceTy<'tcx, M::Provenance>;

    #[inline(always)]
    fn ecx(&self) -> &InterpCx<'tcx, M> {
        self.ecx
    }

    fn read_discriminant(
        &mut self,
        val: &PlaceTy<'tcx, M::Provenance>,
    ) -> InterpResult<'tcx, VariantIdx> {
        self.with_elem(PathElem::EnumTag, move |this| {
            Ok(try_validation!(
                this.ecx.read_discriminant(val),
                this.path,
                Ub(InvalidTag(val)) => InvalidEnumTag {
                    value: format!("{val:x}"),
                },
                Ub(UninhabitedEnumVariantRead(_)) => UninhabitedEnumVariant,
                // Uninit / bad provenance are not possible since the field was already previously
                // checked at its integer type.
            ))
        })
    }

    #[inline]
    fn visit_field(
        &mut self,
        old_val: &PlaceTy<'tcx, M::Provenance>,
        field: usize,
        new_val: &PlaceTy<'tcx, M::Provenance>,
    ) -> InterpResult<'tcx> {
        let elem = self.aggregate_field_path_elem(old_val.layout, field);
        self.with_elem(elem, move |this| this.visit_value(new_val))
    }

    #[inline]
    fn visit_variant(
        &mut self,
        old_val: &PlaceTy<'tcx, M::Provenance>,
        variant_id: VariantIdx,
        new_val: &PlaceTy<'tcx, M::Provenance>,
    ) -> InterpResult<'tcx> {
        let name = match old_val.layout.ty.kind() {
            ty::Adt(adt, _) => PathElem::Variant(adt.variant(variant_id).name),
            // Coroutines also have variants
            ty::Coroutine(..) => PathElem::CoroutineState(variant_id),
            _ => bug!("Unexpected type with variant: {:?}", old_val.layout.ty),
        };
        self.with_elem(name, move |this| this.visit_value(new_val))
    }

    #[inline(always)]
    fn visit_union(
        &mut self,
        val: &PlaceTy<'tcx, M::Provenance>,
        _fields: NonZero<usize>,
    ) -> InterpResult<'tcx> {
        // Special check for CTFE validation, preventing `UnsafeCell` inside unions in immutable memory.
        if self.ctfe_mode.is_some_and(|c| !c.allow_immutable_unsafe_cell()) {
            if !val.layout.is_zst() && !val.layout.ty.is_freeze(*self.ecx.tcx, self.ecx.param_env) {
                if !self.in_mutable_memory(val) {
                    throw_validation_failure!(self.path, UnsafeCellInImmutable);
                }
            }
        }
        if self.reset_provenance_and_padding
            && let Some(data_bytes) = self.data_bytes.as_mut()
        {
            let base_offset = Self::data_range_offset(self.ecx, val);
            // Determine and add data range for this union.
            let union_data_range = Self::union_data_range(self.ecx, val.layout);
            for &(offset, size) in union_data_range.0.iter() {
                data_bytes.add_range(base_offset + offset, size);
            }
        }
        Ok(())
    }

    #[inline]
    fn visit_box(
        &mut self,
        _box_ty: Ty<'tcx>,
        val: &PlaceTy<'tcx, M::Provenance>,
    ) -> InterpResult<'tcx> {
        self.check_safe_pointer(val, PointerKind::Box)?;
        Ok(())
    }

    #[inline]
    fn visit_value(&mut self, val: &PlaceTy<'tcx, M::Provenance>) -> InterpResult<'tcx> {
        trace!("visit_value: {:?}, {:?}", *val, val.layout);

        // Check primitive types -- the leaves of our recursive descent.
        // This is called even for enum discriminants (which are "fields" of their enum),
        // so for integer-typed discriminants the provenance reset will happen here.
        // We assume that the Scalar validity range does not restrict these values
        // any further than `try_visit_primitive` does!
        if self.try_visit_primitive(val)? {
            return Ok(());
        }

        // Special check preventing `UnsafeCell` in the inner part of constants
        if self.ctfe_mode.is_some_and(|c| !c.allow_immutable_unsafe_cell()) {
            if !val.layout.is_zst()
                && let Some(def) = val.layout.ty.ty_adt_def()
                && def.is_unsafe_cell()
            {
                if !self.in_mutable_memory(val) {
                    throw_validation_failure!(self.path, UnsafeCellInImmutable);
                }
            }
        }

        // Recursively walk the value at its type. Apply optimizations for some large types.
        match val.layout.ty.kind() {
            ty::Str => {
                let mplace = val.assert_mem_place(); // strings are unsized and hence never immediate
                let len = mplace.len(self.ecx)?;
                try_validation!(
                    self.ecx.read_bytes_ptr_strip_provenance(mplace.ptr(), Size::from_bytes(len)),
                    self.path,
                    Ub(InvalidUninitBytes(..)) => Uninit { expected: ExpectedKind::Str },
                    Unsup(ReadPointerAsInt(_)) => PointerAsInt { expected: ExpectedKind::Str }
                );
            }
            ty::Array(tys, ..) | ty::Slice(tys)
                // This optimization applies for types that can hold arbitrary non-provenance bytes (such as
                // integer and floating point types).
                // FIXME(wesleywiser) This logic could be extended further to arbitrary structs or
                // tuples made up of integer/floating point types or inhabited ZSTs with no padding.
                if matches!(tys.kind(), ty::Int(..) | ty::Uint(..) | ty::Float(..))
                =>
            {
                let expected = if tys.is_integral() { ExpectedKind::Int } else { ExpectedKind::Float };
                // Optimized handling for arrays of integer/float type.

                // This is the length of the array/slice.
                let len = val.len(self.ecx)?;
                // This is the element type size.
                let layout = self.ecx.layout_of(*tys)?;
                // This is the size in bytes of the whole array. (This checks for overflow.)
                let size = layout.size * len;
                // If the size is 0, there is nothing to check.
                // (`size` can only be 0 if `len` is 0, and empty arrays are always valid.)
                if size == Size::ZERO {
                    return Ok(());
                }
                // Now that we definitely have a non-ZST array, we know it lives in memory -- except it may
                // be an uninitialized local variable, those are also "immediate".
                let mplace = match val.to_op(self.ecx)?.as_mplace_or_imm() {
                    Left(mplace) => mplace,
                    Right(imm) => match *imm {
                        Immediate::Uninit =>
                            throw_validation_failure!(self.path, Uninit { expected }),
                        Immediate::Scalar(..) | Immediate::ScalarPair(..) =>
                            bug!("arrays/slices can never have Scalar/ScalarPair layout"),
                    }
                };

                // Optimization: we just check the entire range at once.
                // NOTE: Keep this in sync with the handling of integer and float
                // types above, in `visit_primitive`.
                // No need for an alignment check here, this is not an actual memory access.
                let alloc = self.ecx.get_ptr_alloc(mplace.ptr(), size)?.expect("we already excluded size 0");

                match alloc.get_bytes_strip_provenance() {
                    // In the happy case, we needn't check anything else.
                    Ok(_) => {}
                    // Some error happened, try to provide a more detailed description.
                    Err(err) => {
                        // For some errors we might be able to provide extra information.
                        // (This custom logic does not fit the `try_validation!` macro.)
                        match err.kind() {
                            Ub(InvalidUninitBytes(Some((_alloc_id, access)))) | Unsup(ReadPointerAsInt(Some((_alloc_id, access)))) => {
                                // Some byte was uninitialized, determine which
                                // element that byte belongs to so we can
                                // provide an index.
                                let i = usize::try_from(
                                    access.bad.start.bytes() / layout.size.bytes(),
                                )
                                .unwrap();
                                self.path.push(PathElem::ArrayElem(i));

                                if matches!(err.kind(), Ub(InvalidUninitBytes(_))) {
                                    throw_validation_failure!(self.path, Uninit { expected })
                                } else {
                                    throw_validation_failure!(self.path, PointerAsInt { expected })
                                }
                            }

                            // Propagate upwards (that will also check for unexpected errors).
                            _ => return Err(err),
                        }
                    }
                }

                // Don't forget that these are all non-pointer types, and thus do not preserve
                // provenance.
                if self.reset_provenance_and_padding {
                    // We can't share this with above as above, we might be looking at read-only memory.
                    let mut alloc = self.ecx.get_ptr_alloc_mut(mplace.ptr(), size)?.expect("we already excluded size 0");
                    alloc.clear_provenance()?;
                    // Also, mark this as containing data, not padding.
                    self.add_data_range(mplace.ptr(), size);
                }
            }
            // Fast path for arrays and slices of ZSTs. We only need to check a single ZST element
            // of an array and not all of them, because there's only a single value of a specific
            // ZST type, so either validation fails for all elements or none.
            ty::Array(tys, ..) | ty::Slice(tys) if self.ecx.layout_of(*tys)?.is_zst() => {
                // Validate just the first element (if any).
                if val.len(self.ecx)? > 0 {
                    self.visit_field(val, 0, &self.ecx.project_index(val, 0)?)?;
                }
            }
            _ => {
                // default handler
                try_validation!(
                    self.walk_value(val),
                    self.path,
                    // It's not great to catch errors here, since we can't give a very good path,
                    // but it's better than ICEing.
                    Ub(InvalidVTableTrait { expected_trait, vtable_trait }) => {
                        InvalidMetaWrongTrait { expected_trait, vtable_trait: *vtable_trait }
                    },
                );
            }
        }

        // *After* all of this, check the ABI. We need to check the ABI to handle
        // types like `NonNull` where the `Scalar` info is more restrictive than what
        // the fields say (`rustc_layout_scalar_valid_range_start`).
        // But in most cases, this will just propagate what the fields say,
        // and then we want the error to point at the field -- so, first recurse,
        // then check ABI.
        //
        // FIXME: We could avoid some redundant checks here. For newtypes wrapping
        // scalars, we do the same check on every "level" (e.g., first we check
        // MyNewtype and then the scalar in there).
        match val.layout.abi {
            Abi::Uninhabited => {
                let ty = val.layout.ty;
                throw_validation_failure!(self.path, UninhabitedVal { ty });
            }
            Abi::Scalar(scalar_layout) => {
                if !scalar_layout.is_uninit_valid() {
                    // There is something to check here.
                    let scalar = self.read_scalar(val, ExpectedKind::InitScalar)?;
                    self.visit_scalar(scalar, scalar_layout)?;
                }
            }
            Abi::ScalarPair(a_layout, b_layout) => {
                // We can only proceed if *both* scalars need to be initialized.
                // FIXME: find a way to also check ScalarPair when one side can be uninit but
                // the other must be init.
                if !a_layout.is_uninit_valid() && !b_layout.is_uninit_valid() {
                    let (a, b) =
                        self.read_immediate(val, ExpectedKind::InitScalar)?.to_scalar_pair();
                    self.visit_scalar(a, a_layout)?;
                    self.visit_scalar(b, b_layout)?;
                }
            }
            Abi::Vector { .. } => {
                // No checks here, we assume layout computation gets this right.
                // (This is harder to check since Miri does not represent these as `Immediate`. We
                // also cannot use field projections since this might be a newtype around a vector.)
            }
            Abi::Aggregate { .. } => {
                // Nothing to do.
            }
        }

        Ok(())
    }
}

impl<'tcx, M: Machine<'tcx>> InterpCx<'tcx, M> {
    fn validate_operand_internal(
        &mut self,
        val: &PlaceTy<'tcx, M::Provenance>,
        path: Vec<PathElem>,
        ref_tracking: Option<&mut RefTracking<MPlaceTy<'tcx, M::Provenance>, Vec<PathElem>>>,
        ctfe_mode: Option<CtfeValidationMode>,
        reset_provenance_and_padding: bool,
    ) -> InterpResult<'tcx> {
        trace!("validate_operand_internal: {:?}, {:?}", *val, val.layout.ty);

        // Run the visitor.
        match self.run_for_validation(|ecx| {
            let reset_padding = reset_provenance_and_padding && {
                // Check if `val` is actually stored in memory. If not, padding is not even
                // represented and we need not reset it.
                ecx.place_to_op(val)?.as_mplace_or_imm().is_left()
            };
            let mut v = ValidityVisitor {
                path,
                ref_tracking,
                ctfe_mode,
                ecx,
                reset_provenance_and_padding,
                data_bytes: reset_padding.then_some(RangeSet(Vec::new())),
            };
            v.visit_value(val)?;
            v.reset_padding(val)?;
            InterpResult::Ok(())
        }) {
            Ok(()) => Ok(()),
            // Pass through validation failures and "invalid program" issues.
            Err(err)
                if matches!(
                    err.kind(),
                    err_ub!(ValidationError { .. })
                        | InterpError::InvalidProgram(_)
                        | InterpError::Unsupported(UnsupportedOpInfo::ExternTypeField)
                ) =>
            {
                Err(err)
            }
            // Complain about any other kind of error -- those are bad because we'd like to
            // report them in a way that shows *where* in the value the issue lies.
            Err(err) => {
                bug!(
                    "Unexpected error during validation: {}",
                    format_interp_error(self.tcx.dcx(), err)
                );
            }
        }
    }

    /// This function checks the data at `op` to be const-valid.
    /// `op` is assumed to cover valid memory if it is an indirect operand.
    /// It will error if the bits at the destination do not match the ones described by the layout.
    ///
    /// `ref_tracking` is used to record references that we encounter so that they
    /// can be checked recursively by an outside driving loop.
    ///
    /// `constant` controls whether this must satisfy the rules for constants:
    /// - no pointers to statics.
    /// - no `UnsafeCell` or non-ZST `&mut`.
    #[inline(always)]
    pub(crate) fn const_validate_operand(
        &mut self,
        val: &PlaceTy<'tcx, M::Provenance>,
        path: Vec<PathElem>,
        ref_tracking: &mut RefTracking<MPlaceTy<'tcx, M::Provenance>, Vec<PathElem>>,
        ctfe_mode: CtfeValidationMode,
    ) -> InterpResult<'tcx> {
        self.validate_operand_internal(
            val,
            path,
            Some(ref_tracking),
            Some(ctfe_mode),
            /*reset_provenance*/ false,
        )
    }

    /// This function checks the data at `op` to be runtime-valid.
    /// `op` is assumed to cover valid memory if it is an indirect operand.
    /// It will error if the bits at the destination do not match the ones described by the layout.
    #[inline(always)]
    pub fn validate_operand(
        &mut self,
        val: &PlaceTy<'tcx, M::Provenance>,
        recursive: bool,
        reset_provenance_and_padding: bool,
    ) -> InterpResult<'tcx> {
        // Note that we *could* actually be in CTFE here with `-Zextra-const-ub-checks`, but it's
        // still correct to not use `ctfe_mode`: that mode is for validation of the final constant
        // value, it rules out things like `UnsafeCell` in awkward places.
        if !recursive {
            return self.validate_operand_internal(
                val,
                vec![],
                None,
                None,
                reset_provenance_and_padding,
            );
        }
        // Do a recursive check.
        let mut ref_tracking = RefTracking::empty();
        self.validate_operand_internal(
            val,
            vec![],
            Some(&mut ref_tracking),
            None,
            reset_provenance_and_padding,
        )?;
        while let Some((mplace, path)) = ref_tracking.todo.pop() {
            // Things behind reference do *not* have the provenance reset.
            self.validate_operand_internal(
                &mplace.into(),
                path,
                Some(&mut ref_tracking),
                None,
                /*reset_provenance_and_padding*/ false,
            )?;
        }
        Ok(())
    }
}<|MERGE_RESOLUTION|>--- conflicted
+++ resolved
@@ -14,6 +14,7 @@
 use rustc_ast::Mutability;
 use rustc_data_structures::fx::FxHashSet;
 use rustc_hir as hir;
+use rustc_middle::bug;
 use rustc_middle::mir::interpret::ValidationErrorKind::{self, *};
 use rustc_middle::mir::interpret::{
     alloc_range, ExpectedKind, InterpError, InvalidMetaKind, Misalignment, PointerKind, Provenance,
@@ -21,7 +22,6 @@
 };
 use rustc_middle::ty::layout::{LayoutCx, LayoutOf, TyAndLayout};
 use rustc_middle::ty::{self, Ty, TyCtxt};
-use rustc_middle::{bug, span_bug};
 use rustc_span::symbol::{sym, Symbol};
 use rustc_target::abi::{
     Abi, FieldIdx, FieldsShape, Scalar as ScalarAbi, Size, VariantIdx, Variants, WrappingRange,
@@ -617,17 +617,7 @@
                         if ptr_expected_mutbl == Mutability::Mut
                             && alloc_actual_mutbl == Mutability::Not
                         {
-<<<<<<< HEAD
-                            if !self.ecx.tcx.sess.opts.unstable_opts.unleash_the_miri_inside_of_you
-                            {
-                                span_bug!(
-                                    self.ecx.tcx.span,
-                                    "the static const safety checks accepted mutable references they should not have accepted"
-                                );
-                            }
-=======
                             // This can actually occur with transmutes.
->>>>>>> c16ff445
                             throw_validation_failure!(self.path, MutableRefToImmutable);
                         }
                         // In a const, everything must be completely immutable.
