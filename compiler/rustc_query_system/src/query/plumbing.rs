--- conflicted
+++ resolved
@@ -128,12 +128,7 @@
 ) -> R
 where
     Qcx: QueryContext + crate::query::HasDepContext<DepKind = D>,
-<<<<<<< HEAD
-    V: std::fmt::Debug + Value<Qcx::DepContext, Qcx::DepKind>,
-    R: Copy,
-=======
     R: std::fmt::Debug + Value<Qcx::DepContext, Qcx::DepKind>,
->>>>>>> 77c85e9c
 {
     let error = report_cycle(qcx.dep_context().sess(), &cycle_error);
     handle_cycle_error(*qcx.dep_context(), &cycle_error, error, handler)
@@ -348,13 +343,7 @@
 {
     match cache.lookup(&key) {
         Some((value, index)) => {
-<<<<<<< HEAD
-            if std::intrinsics::unlikely(tcx.profiler().enabled()) {
-                tcx.profiler().query_cache_hit(index.into());
-            }
-=======
             tcx.profiler().query_cache_hit(index.into());
->>>>>>> 77c85e9c
             tcx.dep_graph().read_index(index);
             Some(value)
         }
@@ -780,13 +769,7 @@
     // Ensure that only one of them runs the query.
     let cache = Q::query_cache(qcx);
     if let Some((_, index)) = cache.lookup(&key) {
-<<<<<<< HEAD
-        if std::intrinsics::unlikely(qcx.dep_context().profiler().enabled()) {
-            qcx.dep_context().profiler().query_cache_hit(index.into());
-        }
-=======
         qcx.dep_context().profiler().query_cache_hit(index.into());
->>>>>>> 77c85e9c
         return;
     }
 
