use std::str::FromStr;
use std::{fmt, iter};

use rustc_abi::{
    AddressSpace, Align, BackendRepr, ExternAbi, HasDataLayout, Primitive, Reg, RegKind, Scalar,
    Size, TyAbiInterface, TyAndLayout,
};
use rustc_macros::HashStable_Generic;

<<<<<<< HEAD
use crate::spec::{HasTargetSpec, HasWasmCAbiOpt, HasX86AbiOpt, WasmCAbi};
=======
use crate::spec::{HasTargetSpec, HasWasmCAbiOpt, HasX86AbiOpt, RustcAbi, WasmCAbi};
>>>>>>> 0f490b04

mod aarch64;
mod amdgpu;
mod arm;
mod avr;
mod bpf;
mod csky;
mod hexagon;
mod loongarch;
mod m68k;
mod mips;
mod mips64;
mod msp430;
mod nvptx64;
mod powerpc;
mod powerpc64;
mod riscv;
mod s390x;
mod sparc;
mod sparc64;
mod wasm;
mod x86;
mod x86_64;
mod x86_win64;
mod xtensa;

#[derive(Clone, PartialEq, Eq, Hash, Debug, HashStable_Generic)]
pub enum PassMode {
    /// Ignore the argument.
    ///
    /// The argument is either uninhabited or a ZST.
    Ignore,
    /// Pass the argument directly.
    ///
    /// The argument has a layout abi of `Scalar` or `Vector`.
    /// Unfortunately due to past mistakes, in rare cases on wasm, it can also be `Aggregate`.
    /// This is bad since it leaks LLVM implementation details into the ABI.
    /// (Also see <https://github.com/rust-lang/rust/issues/115666>.)
    Direct(ArgAttributes),
    /// Pass a pair's elements directly in two arguments.
    ///
    /// The argument has a layout abi of `ScalarPair`.
    Pair(ArgAttributes, ArgAttributes),
    /// Pass the argument after casting it. See the `CastTarget` docs for details.
    ///
    /// `pad_i32` indicates if a `Reg::i32()` dummy argument is emitted before the real argument.
    Cast { pad_i32: bool, cast: Box<CastTarget> },
    /// Pass the argument indirectly via a hidden pointer.
    ///
    /// The `meta_attrs` value, if any, is for the metadata (vtable or length) of an unsized
    /// argument. (This is the only mode that supports unsized arguments.)
    ///
    /// `on_stack` defines that the value should be passed at a fixed stack offset in accordance to
    /// the ABI rather than passed using a pointer. This corresponds to the `byval` LLVM argument
    /// attribute. The `byval` argument will use a byte array with the same size as the Rust type
    /// (which ensures that padding is preserved and that we do not rely on LLVM's struct layout),
    /// and will use the alignment specified in `attrs.pointee_align` (if `Some`) or the type's
    /// alignment (if `None`). This means that the alignment will not always
    /// match the Rust type's alignment; see documentation of `pass_by_stack_offset` for more info.
    ///
    /// `on_stack` cannot be true for unsized arguments, i.e., when `meta_attrs` is `Some`.
    Indirect { attrs: ArgAttributes, meta_attrs: Option<ArgAttributes>, on_stack: bool },
}

impl PassMode {
    /// Checks if these two `PassMode` are equal enough to be considered "the same for all
    /// function call ABIs". However, the `Layout` can also impact ABI decisions,
    /// so that needs to be compared as well!
    pub fn eq_abi(&self, other: &Self) -> bool {
        match (self, other) {
            (PassMode::Ignore, PassMode::Ignore) => true,
            (PassMode::Direct(a1), PassMode::Direct(a2)) => a1.eq_abi(a2),
            (PassMode::Pair(a1, b1), PassMode::Pair(a2, b2)) => a1.eq_abi(a2) && b1.eq_abi(b2),
            (
                PassMode::Cast { cast: c1, pad_i32: pad1 },
                PassMode::Cast { cast: c2, pad_i32: pad2 },
            ) => c1.eq_abi(c2) && pad1 == pad2,
            (
                PassMode::Indirect { attrs: a1, meta_attrs: None, on_stack: s1 },
                PassMode::Indirect { attrs: a2, meta_attrs: None, on_stack: s2 },
            ) => a1.eq_abi(a2) && s1 == s2,
            (
                PassMode::Indirect { attrs: a1, meta_attrs: Some(e1), on_stack: s1 },
                PassMode::Indirect { attrs: a2, meta_attrs: Some(e2), on_stack: s2 },
            ) => a1.eq_abi(a2) && e1.eq_abi(e2) && s1 == s2,
            _ => false,
        }
    }
}

// Hack to disable non_upper_case_globals only for the bitflags! and not for the rest
// of this module
pub use attr_impl::ArgAttribute;

#[allow(non_upper_case_globals)]
#[allow(unused)]
mod attr_impl {
    use rustc_macros::HashStable_Generic;

    // The subset of llvm::Attribute needed for arguments, packed into a bitfield.
    #[derive(Clone, Copy, Default, Hash, PartialEq, Eq, HashStable_Generic)]
    pub struct ArgAttribute(u8);
    bitflags::bitflags! {
        impl ArgAttribute: u8 {
            const NoAlias   = 1 << 1;
            const NoCapture = 1 << 2;
            const NonNull   = 1 << 3;
            const ReadOnly  = 1 << 4;
            const InReg     = 1 << 5;
            const NoUndef = 1 << 6;
        }
    }
    rustc_data_structures::external_bitflags_debug! { ArgAttribute }
}

/// Sometimes an ABI requires small integers to be extended to a full or partial register. This enum
/// defines if this extension should be zero-extension or sign-extension when necessary. When it is
/// not necessary to extend the argument, this enum is ignored.
#[derive(Copy, Clone, PartialEq, Eq, Hash, Debug, HashStable_Generic)]
pub enum ArgExtension {
    None,
    Zext,
    Sext,
}

/// A compact representation of LLVM attributes (at least those relevant for this module)
/// that can be manipulated without interacting with LLVM's Attribute machinery.
#[derive(Copy, Clone, PartialEq, Eq, Hash, Debug, HashStable_Generic)]
pub struct ArgAttributes {
    pub regular: ArgAttribute,
    pub arg_ext: ArgExtension,
    /// The minimum size of the pointee, guaranteed to be valid for the duration of the whole call
    /// (corresponding to LLVM's dereferenceable_or_null attributes, i.e., it is okay for this to be
    /// set on a null pointer, but all non-null pointers must be dereferenceable).
    pub pointee_size: Size,
    pub pointee_align: Option<Align>,
}

impl ArgAttributes {
    pub fn new() -> Self {
        ArgAttributes {
            regular: ArgAttribute::default(),
            arg_ext: ArgExtension::None,
            pointee_size: Size::ZERO,
            pointee_align: None,
        }
    }

    pub fn ext(&mut self, ext: ArgExtension) -> &mut Self {
        assert!(
            self.arg_ext == ArgExtension::None || self.arg_ext == ext,
            "cannot set {:?} when {:?} is already set",
            ext,
            self.arg_ext
        );
        self.arg_ext = ext;
        self
    }

    pub fn set(&mut self, attr: ArgAttribute) -> &mut Self {
        self.regular |= attr;
        self
    }

    pub fn contains(&self, attr: ArgAttribute) -> bool {
        self.regular.contains(attr)
    }

    /// Checks if these two `ArgAttributes` are equal enough to be considered "the same for all
    /// function call ABIs".
    pub fn eq_abi(&self, other: &Self) -> bool {
        // There's only one regular attribute that matters for the call ABI: InReg.
        // Everything else is things like noalias, dereferenceable, nonnull, ...
        // (This also applies to pointee_size, pointee_align.)
        if self.regular.contains(ArgAttribute::InReg) != other.regular.contains(ArgAttribute::InReg)
        {
            return false;
        }
        // We also compare the sign extension mode -- this could let the callee make assumptions
        // about bits that conceptually were not even passed.
        if self.arg_ext != other.arg_ext {
            return false;
        }
        true
    }
}

/// An argument passed entirely registers with the
/// same kind (e.g., HFA / HVA on PPC64 and AArch64).
#[derive(Clone, Copy, PartialEq, Eq, Hash, Debug, HashStable_Generic)]
pub struct Uniform {
    pub unit: Reg,

    /// The total size of the argument, which can be:
    /// * equal to `unit.size` (one scalar/vector),
    /// * a multiple of `unit.size` (an array of scalar/vectors),
    /// * if `unit.kind` is `Integer`, the last element can be shorter, i.e., `{ i64, i64, i32 }`
    ///   for 64-bit integers with a total size of 20 bytes. When the argument is actually passed,
    ///   this size will be rounded up to the nearest multiple of `unit.size`.
    pub total: Size,

    /// Indicate that the argument is consecutive, in the sense that either all values need to be
    /// passed in register, or all on the stack. If they are passed on the stack, there should be
    /// no additional padding between elements.
    pub is_consecutive: bool,
}

impl From<Reg> for Uniform {
    fn from(unit: Reg) -> Uniform {
        Uniform { unit, total: unit.size, is_consecutive: false }
    }
}

impl Uniform {
    pub fn align<C: HasDataLayout>(&self, cx: &C) -> Align {
        self.unit.align(cx)
    }

    /// Pass using one or more values of the given type, without requiring them to be consecutive.
    /// That is, some values may be passed in register and some on the stack.
    pub fn new(unit: Reg, total: Size) -> Self {
        Uniform { unit, total, is_consecutive: false }
    }

    /// Pass using one or more consecutive values of the given type. Either all values will be
    /// passed in registers, or all on the stack.
    pub fn consecutive(unit: Reg, total: Size) -> Self {
        Uniform { unit, total, is_consecutive: true }
    }
}

/// Describes the type used for `PassMode::Cast`.
///
/// Passing arguments in this mode works as follows: the registers in the `prefix` (the ones that
/// are `Some`) get laid out one after the other (using `repr(C)` layout rules). Then the
/// `rest.unit` register type gets repeated often enough to cover `rest.size`. This describes the
/// actual type used for the call; the Rust type of the argument is then transmuted to this ABI type
/// (and all data in the padding between the registers is dropped).
#[derive(Clone, PartialEq, Eq, Hash, Debug, HashStable_Generic)]
pub struct CastTarget {
    pub prefix: [Option<Reg>; 8],
    pub rest: Uniform,
    pub attrs: ArgAttributes,
}

impl From<Reg> for CastTarget {
    fn from(unit: Reg) -> CastTarget {
        CastTarget::from(Uniform::from(unit))
    }
}

impl From<Uniform> for CastTarget {
    fn from(uniform: Uniform) -> CastTarget {
        CastTarget {
            prefix: [None; 8],
            rest: uniform,
            attrs: ArgAttributes {
                regular: ArgAttribute::default(),
                arg_ext: ArgExtension::None,
                pointee_size: Size::ZERO,
                pointee_align: None,
            },
        }
    }
}

impl CastTarget {
    pub fn pair(a: Reg, b: Reg) -> CastTarget {
        CastTarget {
            prefix: [Some(a), None, None, None, None, None, None, None],
            rest: Uniform::from(b),
            attrs: ArgAttributes {
                regular: ArgAttribute::default(),
                arg_ext: ArgExtension::None,
                pointee_size: Size::ZERO,
                pointee_align: None,
            },
        }
    }

    /// When you only access the range containing valid data, you can use this unaligned size;
    /// otherwise, use the safer `size` method.
    pub fn unaligned_size<C: HasDataLayout>(&self, _cx: &C) -> Size {
        // Prefix arguments are passed in specific designated registers
        let prefix_size = self
            .prefix
            .iter()
            .filter_map(|x| x.map(|reg| reg.size))
            .fold(Size::ZERO, |acc, size| acc + size);
        // Remaining arguments are passed in chunks of the unit size
        let rest_size =
            self.rest.unit.size * self.rest.total.bytes().div_ceil(self.rest.unit.size.bytes());

        prefix_size + rest_size
    }

    pub fn size<C: HasDataLayout>(&self, cx: &C) -> Size {
        self.unaligned_size(cx).align_to(self.align(cx))
    }

    pub fn align<C: HasDataLayout>(&self, cx: &C) -> Align {
        self.prefix
            .iter()
            .filter_map(|x| x.map(|reg| reg.align(cx)))
            .fold(cx.data_layout().aggregate_align.abi.max(self.rest.align(cx)), |acc, align| {
                acc.max(align)
            })
    }

    /// Checks if these two `CastTarget` are equal enough to be considered "the same for all
    /// function call ABIs".
    pub fn eq_abi(&self, other: &Self) -> bool {
        let CastTarget { prefix: prefix_l, rest: rest_l, attrs: attrs_l } = self;
        let CastTarget { prefix: prefix_r, rest: rest_r, attrs: attrs_r } = other;
        prefix_l == prefix_r && rest_l == rest_r && attrs_l.eq_abi(attrs_r)
    }
}

/// Information about how to pass an argument to,
/// or return a value from, a function, under some ABI.
#[derive(Clone, PartialEq, Eq, Hash, HashStable_Generic)]
pub struct ArgAbi<'a, Ty> {
    pub layout: TyAndLayout<'a, Ty>,
    pub mode: PassMode,
}

// Needs to be a custom impl because of the bounds on the `TyAndLayout` debug impl.
impl<'a, Ty: fmt::Display> fmt::Debug for ArgAbi<'a, Ty> {
    fn fmt(&self, f: &mut fmt::Formatter<'_>) -> fmt::Result {
        let ArgAbi { layout, mode } = self;
        f.debug_struct("ArgAbi").field("layout", layout).field("mode", mode).finish()
    }
}

impl<'a, Ty> ArgAbi<'a, Ty> {
    /// This defines the "default ABI" for that type, that is then later adjusted in `fn_abi_adjust_for_abi`.
    pub fn new(
        cx: &impl HasDataLayout,
        layout: TyAndLayout<'a, Ty>,
        scalar_attrs: impl Fn(&TyAndLayout<'a, Ty>, Scalar, Size) -> ArgAttributes,
    ) -> Self {
        let mode = match layout.backend_repr {
            BackendRepr::Uninhabited => PassMode::Ignore,
            BackendRepr::Scalar(scalar) => {
                PassMode::Direct(scalar_attrs(&layout, scalar, Size::ZERO))
            }
            BackendRepr::ScalarPair(a, b) => PassMode::Pair(
                scalar_attrs(&layout, a, Size::ZERO),
                scalar_attrs(&layout, b, a.size(cx).align_to(b.align(cx).abi)),
            ),
            BackendRepr::Vector { .. } => PassMode::Direct(ArgAttributes::new()),
            BackendRepr::Memory { .. } => Self::indirect_pass_mode(&layout),
        };
        ArgAbi { layout, mode }
    }

    fn indirect_pass_mode(layout: &TyAndLayout<'a, Ty>) -> PassMode {
        let mut attrs = ArgAttributes::new();

        // For non-immediate arguments the callee gets its own copy of
        // the value on the stack, so there are no aliases. It's also
        // program-invisible so can't possibly capture
        attrs
            .set(ArgAttribute::NoAlias)
            .set(ArgAttribute::NoCapture)
            .set(ArgAttribute::NonNull)
            .set(ArgAttribute::NoUndef);
        attrs.pointee_size = layout.size;
        attrs.pointee_align = Some(layout.align.abi);

        let meta_attrs = layout.is_unsized().then_some(ArgAttributes::new());

        PassMode::Indirect { attrs, meta_attrs, on_stack: false }
    }

    /// Pass this argument directly instead. Should NOT be used!
    /// Only exists because of past ABI mistakes that will take time to fix
    /// (see <https://github.com/rust-lang/rust/issues/115666>).
    #[track_caller]
    pub fn make_direct_deprecated(&mut self) {
        match self.mode {
            PassMode::Indirect { .. } => {
                self.mode = PassMode::Direct(ArgAttributes::new());
            }
            PassMode::Ignore | PassMode::Direct(_) | PassMode::Pair(_, _) => {} // already direct
            _ => panic!("Tried to make {:?} direct", self.mode),
        }
    }

    /// Pass this argument indirectly, by passing a (thin or wide) pointer to the argument instead.
    /// This is valid for both sized and unsized arguments.
    #[track_caller]
    pub fn make_indirect(&mut self) {
        match self.mode {
            PassMode::Direct(_) | PassMode::Pair(_, _) => {
                self.mode = Self::indirect_pass_mode(&self.layout);
            }
            PassMode::Indirect { attrs: _, meta_attrs: _, on_stack: false } => {
                // already indirect
            }
            _ => panic!("Tried to make {:?} indirect", self.mode),
        }
    }

    /// Same as `make_indirect`, but for arguments that are ignored. Only needed for ABIs that pass
    /// ZSTs indirectly.
    #[track_caller]
    pub fn make_indirect_from_ignore(&mut self) {
        match self.mode {
            PassMode::Ignore => {
                self.mode = Self::indirect_pass_mode(&self.layout);
            }
            PassMode::Indirect { attrs: _, meta_attrs: _, on_stack: false } => {
                // already indirect
            }
            _ => panic!("Tried to make {:?} indirect (expected `PassMode::Ignore`)", self.mode),
        }
    }

    /// Pass this argument indirectly, by placing it at a fixed stack offset.
    /// This corresponds to the `byval` LLVM argument attribute.
    /// This is only valid for sized arguments.
    ///
    /// `byval_align` specifies the alignment of the `byval` stack slot, which does not need to
    /// correspond to the type's alignment. This will be `Some` if the target's ABI specifies that
    /// stack slots used for arguments passed by-value have specific alignment requirements which
    /// differ from the alignment used in other situations.
    ///
    /// If `None`, the type's alignment is used.
    ///
    /// If the resulting alignment differs from the type's alignment,
    /// the argument will be copied to an alloca with sufficient alignment,
    /// either in the caller (if the type's alignment is lower than the byval alignment)
    /// or in the callee (if the type's alignment is higher than the byval alignment),
    /// to ensure that Rust code never sees an underaligned pointer.
    pub fn pass_by_stack_offset(&mut self, byval_align: Option<Align>) {
        assert!(!self.layout.is_unsized(), "used byval ABI for unsized layout");
        self.make_indirect();
        match self.mode {
            PassMode::Indirect { ref mut attrs, meta_attrs: _, ref mut on_stack } => {
                *on_stack = true;

                // Some platforms, like 32-bit x86, change the alignment of the type when passing
                // `byval`. Account for that.
                if let Some(byval_align) = byval_align {
                    // On all targets with byval align this is currently true, so let's assert it.
                    debug_assert!(byval_align >= Align::from_bytes(4).unwrap());
                    attrs.pointee_align = Some(byval_align);
                }
            }
            _ => unreachable!(),
        }
    }

    pub fn extend_integer_width_to(&mut self, bits: u64) {
        // Only integers have signedness
        if let BackendRepr::Scalar(scalar) = self.layout.backend_repr {
            if let Primitive::Int(i, signed) = scalar.primitive() {
                if i.size().bits() < bits {
                    if let PassMode::Direct(ref mut attrs) = self.mode {
                        if signed {
                            attrs.ext(ArgExtension::Sext)
                        } else {
                            attrs.ext(ArgExtension::Zext)
                        };
                    }
                }
            }
        }
    }

    pub fn cast_to<T: Into<CastTarget>>(&mut self, target: T) {
        self.mode = PassMode::Cast { cast: Box::new(target.into()), pad_i32: false };
    }

    pub fn cast_to_and_pad_i32<T: Into<CastTarget>>(&mut self, target: T, pad_i32: bool) {
        self.mode = PassMode::Cast { cast: Box::new(target.into()), pad_i32 };
    }

    pub fn is_indirect(&self) -> bool {
        matches!(self.mode, PassMode::Indirect { .. })
    }

    pub fn is_sized_indirect(&self) -> bool {
        matches!(self.mode, PassMode::Indirect { attrs: _, meta_attrs: None, on_stack: _ })
    }

    pub fn is_unsized_indirect(&self) -> bool {
        matches!(self.mode, PassMode::Indirect { attrs: _, meta_attrs: Some(_), on_stack: _ })
    }

    pub fn is_ignore(&self) -> bool {
        matches!(self.mode, PassMode::Ignore)
    }

    /// Checks if these two `ArgAbi` are equal enough to be considered "the same for all
    /// function call ABIs".
    pub fn eq_abi(&self, other: &Self) -> bool
    where
        Ty: PartialEq,
    {
        // Ideally we'd just compare the `mode`, but that is not enough -- for some modes LLVM will look
        // at the type.
        self.layout.eq_abi(&other.layout) && self.mode.eq_abi(&other.mode) && {
            // `fn_arg_sanity_check` accepts `PassMode::Direct` for some aggregates.
            // That elevates any type difference to an ABI difference since we just use the
            // full Rust type as the LLVM argument/return type.
            if matches!(self.mode, PassMode::Direct(..))
                && matches!(self.layout.backend_repr, BackendRepr::Memory { .. })
            {
                // For aggregates in `Direct` mode to be compatible, the types need to be equal.
                self.layout.ty == other.layout.ty
            } else {
                true
            }
        }
    }
}

#[derive(Copy, Clone, PartialEq, Eq, Hash, Debug, HashStable_Generic)]
pub enum Conv {
    // General language calling conventions, for which every target
    // should have its own backend (e.g. LLVM) support.
    C,
    Rust,

    Cold,
    PreserveMost,
    PreserveAll,

    // Target-specific calling conventions.
    ArmAapcs,
    CCmseNonSecureCall,
    CCmseNonSecureEntry,

    Msp430Intr,

    GpuKernel,

    X86Fastcall,
    X86Intr,
    X86Stdcall,
    X86ThisCall,
    X86VectorCall,

    X86_64SysV,
    X86_64Win64,

    AvrInterrupt,
    AvrNonBlockingInterrupt,

    RiscvInterrupt { kind: RiscvInterruptKind },
}

#[derive(Copy, Clone, PartialEq, Eq, Hash, Debug, HashStable_Generic)]
pub enum RiscvInterruptKind {
    Machine,
    Supervisor,
}

impl RiscvInterruptKind {
    pub fn as_str(&self) -> &'static str {
        match self {
            Self::Machine => "machine",
            Self::Supervisor => "supervisor",
        }
    }
}

/// Metadata describing how the arguments to a native function
/// should be passed in order to respect the native ABI.
///
/// The signature represented by this type may not match the MIR function signature.
/// Certain attributes, like `#[track_caller]` can introduce additional arguments, which are present in [`FnAbi`], but not in `FnSig`.
/// While this difference is rarely relevant, it should still be kept in mind.
///
/// I will do my best to describe this structure, but these
/// comments are reverse-engineered and may be inaccurate. -NDM
#[derive(Clone, PartialEq, Eq, Hash, HashStable_Generic)]
pub struct FnAbi<'a, Ty> {
    /// The type, layout, and information about how each argument is passed.
    pub args: Box<[ArgAbi<'a, Ty>]>,

    /// The layout, type, and the way a value is returned from this function.
    pub ret: ArgAbi<'a, Ty>,

    /// Marks this function as variadic (accepting a variable number of arguments).
    pub c_variadic: bool,

    /// The count of non-variadic arguments.
    ///
    /// Should only be different from args.len() when c_variadic is true.
    /// This can be used to know whether an argument is variadic or not.
    pub fixed_count: u32,
    /// The calling convention of this function.
    pub conv: Conv,
    /// Indicates if an unwind may happen across a call to this function.
    pub can_unwind: bool,
}

// Needs to be a custom impl because of the bounds on the `TyAndLayout` debug impl.
impl<'a, Ty: fmt::Display> fmt::Debug for FnAbi<'a, Ty> {
    fn fmt(&self, f: &mut fmt::Formatter<'_>) -> fmt::Result {
        let FnAbi { args, ret, c_variadic, fixed_count, conv, can_unwind } = self;
        f.debug_struct("FnAbi")
            .field("args", args)
            .field("ret", ret)
            .field("c_variadic", c_variadic)
            .field("fixed_count", fixed_count)
            .field("conv", conv)
            .field("can_unwind", can_unwind)
            .finish()
    }
}

impl<'a, Ty> FnAbi<'a, Ty> {
    pub fn adjust_for_foreign_abi<C>(&mut self, cx: &C, abi: ExternAbi)
    where
        Ty: TyAbiInterface<'a, C> + Copy,
        C: HasDataLayout + HasTargetSpec + HasWasmCAbiOpt + HasX86AbiOpt,
    {
        if abi == ExternAbi::X86Interrupt {
            if let Some(arg) = self.args.first_mut() {
                arg.pass_by_stack_offset(None);
            }
            return;
        }

        let spec = cx.target_spec();
        match &spec.arch[..] {
            "x86" => {
                let (flavor, regparm) = match abi {
                    ExternAbi::Fastcall { .. } | ExternAbi::Vectorcall { .. } => {
                        (x86::Flavor::FastcallOrVectorcall, None)
                    }
                    ExternAbi::C { .. } | ExternAbi::Cdecl { .. } | ExternAbi::Stdcall { .. } => {
                        (x86::Flavor::General, cx.x86_abi_opt().regparm)
                    }
                    _ => (x86::Flavor::General, None),
                };
                let reg_struct_return = cx.x86_abi_opt().reg_struct_return;
                let opts = x86::X86Options { flavor, regparm, reg_struct_return };
                x86::compute_abi_info(cx, self, opts);
            }
            "x86_64" => match abi {
                ExternAbi::SysV64 { .. } => x86_64::compute_abi_info(cx, self),
                ExternAbi::Win64 { .. } | ExternAbi::Vectorcall { .. } => {
                    x86_win64::compute_abi_info(cx, self)
                }
                _ => {
                    if cx.target_spec().is_like_windows {
                        x86_win64::compute_abi_info(cx, self)
                    } else {
                        x86_64::compute_abi_info(cx, self)
                    }
                }
            },
            "aarch64" | "arm64ec" => {
                let kind = if cx.target_spec().is_like_osx {
                    aarch64::AbiKind::DarwinPCS
                } else if cx.target_spec().is_like_windows {
                    aarch64::AbiKind::Win64
                } else {
                    aarch64::AbiKind::AAPCS
                };
                aarch64::compute_abi_info(cx, self, kind)
            }
            "amdgpu" => amdgpu::compute_abi_info(cx, self),
            "arm" => arm::compute_abi_info(cx, self),
            "avr" => avr::compute_abi_info(self),
            "loongarch64" => loongarch::compute_abi_info(cx, self),
            "m68k" => m68k::compute_abi_info(self),
            "csky" => csky::compute_abi_info(self),
            "mips" | "mips32r6" => mips::compute_abi_info(cx, self),
            "mips64" | "mips64r6" => mips64::compute_abi_info(cx, self),
            "powerpc" => powerpc::compute_abi_info(cx, self),
            "powerpc64" => powerpc64::compute_abi_info(cx, self),
            "s390x" => s390x::compute_abi_info(cx, self),
            "msp430" => msp430::compute_abi_info(self),
            "sparc" => sparc::compute_abi_info(cx, self),
            "sparc64" => sparc64::compute_abi_info(cx, self),
            "nvptx64" => {
                let abi = cx.target_spec().adjust_abi(abi, self.c_variadic);
                if abi == ExternAbi::PtxKernel || abi == ExternAbi::GpuKernel {
                    nvptx64::compute_ptx_kernel_abi_info(cx, self)
                } else {
                    nvptx64::compute_abi_info(self)
                }
            }
            "hexagon" => hexagon::compute_abi_info(self),
            "xtensa" => xtensa::compute_abi_info(cx, self),
            "riscv32" | "riscv64" => riscv::compute_abi_info(cx, self),
            "wasm32" => {
                if spec.os == "unknown" && cx.wasm_c_abi_opt() == WasmCAbi::Legacy {
                    wasm::compute_wasm_abi_info(self)
                } else {
                    wasm::compute_c_abi_info(cx, self)
                }
            }
            "wasm64" => wasm::compute_c_abi_info(cx, self),
            "bpf" => bpf::compute_abi_info(self),
            arch => panic!("no lowering implemented for {arch}"),
        }
    }

    pub fn adjust_for_rust_abi<C>(&mut self, cx: &C, abi: ExternAbi)
    where
        Ty: TyAbiInterface<'a, C> + Copy,
        C: HasDataLayout + HasTargetSpec,
    {
        let spec = cx.target_spec();
        match &*spec.arch {
            "x86" => x86::compute_rust_abi_info(cx, self, abi),
            "riscv32" | "riscv64" => riscv::compute_rust_abi_info(cx, self, abi),
            "loongarch64" => loongarch::compute_rust_abi_info(cx, self, abi),
            "aarch64" => aarch64::compute_rust_abi_info(cx, self),
            _ => {}
        };

        // Decides whether we can pass the given SIMD argument via `PassMode::Direct`.
        // May only return `true` if the target will always pass those arguments the same way,
        // no matter what the user does with `-Ctarget-feature`! In other words, whatever
        // target features are required to pass a SIMD value in registers must be listed in
        // the `abi_required_features` for the current target and ABI.
        let can_pass_simd_directly = |arg: &ArgAbi<'_, Ty>| match &*spec.arch {
            // On x86, if we have SSE2 (which we have by default for x86_64), we can always pass up
            // to 128-bit-sized vectors.
            "x86" if spec.rustc_abi == Some(RustcAbi::X86Sse2) => arg.layout.size.bits() <= 128,
            "x86_64" if spec.rustc_abi != Some(RustcAbi::X86Softfloat) => {
                arg.layout.size.bits() <= 128
            }
            // So far, we haven't implemented this logic for any other target.
            _ => false,
        };

        for (arg_idx, arg) in self
            .args
            .iter_mut()
            .enumerate()
            .map(|(idx, arg)| (Some(idx), arg))
            .chain(iter::once((None, &mut self.ret)))
        {
            // If the logic above already picked a specific type to cast the argument to, leave that
            // in place.
            if matches!(arg.mode, PassMode::Ignore | PassMode::Cast { .. }) {
                continue;
            }

            if arg_idx.is_none()
                && arg.layout.size > Primitive::Pointer(AddressSpace::DATA).size(cx) * 2
<<<<<<< HEAD
=======
                && !matches!(arg.layout.backend_repr, BackendRepr::Vector { .. })
>>>>>>> 0f490b04
            {
                // Return values larger than 2 registers using a return area
                // pointer. LLVM and Cranelift disagree about how to return
                // values that don't fit in the registers designated for return
                // values. LLVM will force the entire return value to be passed
                // by return area pointer, while Cranelift will look at each IR level
                // return value independently and decide to pass it in a
                // register or not, which would result in the return value
                // being passed partially in registers and partially through a
                // return area pointer. For large IR-level values such as `i128`,
                // cranelift will even split up the value into smaller chunks.
                //
                // While Cranelift may need to be fixed as the LLVM behavior is
                // generally more correct with respect to the surface language,
                // forcing this behavior in rustc itself makes it easier for
                // other backends to conform to the Rust ABI and for the C ABI
                // rustc already handles this behavior anyway.
                //
                // In addition LLVM's decision to pass the return value in
                // registers or using a return area pointer depends on how
                // exactly the return type is lowered to an LLVM IR type. For
                // example `Option<u128>` can be lowered as `{ i128, i128 }`
                // in which case the x86_64 backend would use a return area
                // pointer, or it could be passed as `{ i32, i128 }` in which
                // case the x86_64 backend would pass it in registers by taking
                // advantage of an LLVM ABI extension that allows using 3
                // registers for the x86_64 sysv call conv rather than the
                // officially specified 2 registers.
                //
                // FIXME: Technically we should look at the amount of available
                // return registers rather than guessing that there are 2
                // registers for return values. In practice only a couple of
                // architectures have less than 2 return registers. None of
                // which supported by Cranelift.
                //
                // NOTE: This adjustment is only necessary for the Rust ABI as
                // for other ABI's the calling convention implementations in
                // rustc_target already ensure any return value which doesn't
                // fit in the available amount of return registers is passed in
                // the right way for the current target.
                //
                // The adjustment is not necessary nor desired for types with a vector
                // representation; those are handled below.
                arg.make_indirect();
                continue;
            }

            match arg.layout.backend_repr {
                BackendRepr::Memory { .. } => {
                    // Compute `Aggregate` ABI.

                    let is_indirect_not_on_stack =
                        matches!(arg.mode, PassMode::Indirect { on_stack: false, .. });
                    assert!(is_indirect_not_on_stack);

                    let size = arg.layout.size;
                    if arg.layout.is_sized()
                        && size <= Primitive::Pointer(AddressSpace::DATA).size(cx)
                    {
                        // We want to pass small aggregates as immediates, but using
                        // an LLVM aggregate type for this leads to bad optimizations,
                        // so we pick an appropriately sized integer type instead.
                        arg.cast_to(Reg { kind: RegKind::Integer, size });
                    }
                }

<<<<<<< HEAD
                _ => continue,
            }
            // Compute `Aggregate` ABI.

            let is_indirect_not_on_stack =
                matches!(arg.mode, PassMode::Indirect { on_stack: false, .. });
            assert!(is_indirect_not_on_stack);

            let size = arg.layout.size;
            if !arg.layout.is_unsized() && size <= Primitive::Pointer(AddressSpace::DATA).size(cx) {
                // We want to pass small aggregates as immediates, but using
                // an LLVM aggregate type for this leads to bad optimizations,
                // so we pick an appropriately sized integer type instead.
                arg.cast_to(Reg { kind: RegKind::Integer, size });
=======
                BackendRepr::Vector { .. } => {
                    // This is a fun case! The gist of what this is doing is
                    // that we want callers and callees to always agree on the
                    // ABI of how they pass SIMD arguments. If we were to *not*
                    // make these arguments indirect then they'd be immediates
                    // in LLVM, which means that they'd used whatever the
                    // appropriate ABI is for the callee and the caller. That
                    // means, for example, if the caller doesn't have AVX
                    // enabled but the callee does, then passing an AVX argument
                    // across this boundary would cause corrupt data to show up.
                    //
                    // This problem is fixed by unconditionally passing SIMD
                    // arguments through memory between callers and callees
                    // which should get them all to agree on ABI regardless of
                    // target feature sets. Some more information about this
                    // issue can be found in #44367.
                    //
                    // Note that the intrinsic ABI is exempt here as those are not
                    // real functions anyway, and the backend expects very specific types.
                    if abi != ExternAbi::RustIntrinsic
                        && spec.simd_types_indirect
                        && !can_pass_simd_directly(arg)
                    {
                        arg.make_indirect();
                    }
                }

                _ => {}
>>>>>>> 0f490b04
            }
        }
    }
}

impl FromStr for Conv {
    type Err = String;

    fn from_str(s: &str) -> Result<Self, Self::Err> {
        match s {
            "C" => Ok(Conv::C),
            "Rust" => Ok(Conv::Rust),
            "RustCold" => Ok(Conv::Rust),
            "ArmAapcs" => Ok(Conv::ArmAapcs),
            "CCmseNonSecureCall" => Ok(Conv::CCmseNonSecureCall),
            "CCmseNonSecureEntry" => Ok(Conv::CCmseNonSecureEntry),
            "Msp430Intr" => Ok(Conv::Msp430Intr),
            "X86Fastcall" => Ok(Conv::X86Fastcall),
            "X86Intr" => Ok(Conv::X86Intr),
            "X86Stdcall" => Ok(Conv::X86Stdcall),
            "X86ThisCall" => Ok(Conv::X86ThisCall),
            "X86VectorCall" => Ok(Conv::X86VectorCall),
            "X86_64SysV" => Ok(Conv::X86_64SysV),
            "X86_64Win64" => Ok(Conv::X86_64Win64),
            "GpuKernel" => Ok(Conv::GpuKernel),
            "AvrInterrupt" => Ok(Conv::AvrInterrupt),
            "AvrNonBlockingInterrupt" => Ok(Conv::AvrNonBlockingInterrupt),
            "RiscvInterrupt(machine)" => {
                Ok(Conv::RiscvInterrupt { kind: RiscvInterruptKind::Machine })
            }
            "RiscvInterrupt(supervisor)" => {
                Ok(Conv::RiscvInterrupt { kind: RiscvInterruptKind::Supervisor })
            }
            _ => Err(format!("'{s}' is not a valid value for entry function call convention.")),
        }
    }
}

// Some types are used a lot. Make sure they don't unintentionally get bigger.
#[cfg(target_pointer_width = "64")]
mod size_asserts {
    use rustc_data_structures::static_assert_size;

    use super::*;
    // tidy-alphabetical-start
    static_assert_size!(ArgAbi<'_, usize>, 56);
    static_assert_size!(FnAbi<'_, usize>, 80);
    // tidy-alphabetical-end
}<|MERGE_RESOLUTION|>--- conflicted
+++ resolved
@@ -7,11 +7,7 @@
 };
 use rustc_macros::HashStable_Generic;
 
-<<<<<<< HEAD
-use crate::spec::{HasTargetSpec, HasWasmCAbiOpt, HasX86AbiOpt, WasmCAbi};
-=======
 use crate::spec::{HasTargetSpec, HasWasmCAbiOpt, HasX86AbiOpt, RustcAbi, WasmCAbi};
->>>>>>> 0f490b04
 
 mod aarch64;
 mod amdgpu;
@@ -762,10 +758,7 @@
 
             if arg_idx.is_none()
                 && arg.layout.size > Primitive::Pointer(AddressSpace::DATA).size(cx) * 2
-<<<<<<< HEAD
-=======
                 && !matches!(arg.layout.backend_repr, BackendRepr::Vector { .. })
->>>>>>> 0f490b04
             {
                 // Return values larger than 2 registers using a return area
                 // pointer. LLVM and Cranelift disagree about how to return
@@ -832,22 +825,6 @@
                     }
                 }
 
-<<<<<<< HEAD
-                _ => continue,
-            }
-            // Compute `Aggregate` ABI.
-
-            let is_indirect_not_on_stack =
-                matches!(arg.mode, PassMode::Indirect { on_stack: false, .. });
-            assert!(is_indirect_not_on_stack);
-
-            let size = arg.layout.size;
-            if !arg.layout.is_unsized() && size <= Primitive::Pointer(AddressSpace::DATA).size(cx) {
-                // We want to pass small aggregates as immediates, but using
-                // an LLVM aggregate type for this leads to bad optimizations,
-                // so we pick an appropriately sized integer type instead.
-                arg.cast_to(Reg { kind: RegKind::Integer, size });
-=======
                 BackendRepr::Vector { .. } => {
                     // This is a fun case! The gist of what this is doing is
                     // that we want callers and callees to always agree on the
@@ -876,7 +853,6 @@
                 }
 
                 _ => {}
->>>>>>> 0f490b04
             }
         }
     }
