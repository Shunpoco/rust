# This file contains definitions of CI job parameters that are loaded
# dynamically in CI from ci.yml.
runners:
  - &base-job
    env: { }

  - &job-linux-4c
    os: ubuntu-24.04
    # Free some disk space to avoid running out of space during the build.
    free_disk: true
    <<: *base-job

  # Large runner used mainly for its bigger disk capacity
  - &job-linux-4c-largedisk
    os: ubuntu-24.04-4core-16gb
    <<: *base-job

  - &job-linux-8c
    os: ubuntu-24.04-8core-32gb
    <<: *base-job

  - &job-linux-16c
    os: ubuntu-24.04-16core-64gb
    <<: *base-job

  - &job-macos-xl
    os: macos-13 # We use the standard runner for now
    <<: *base-job

  - &job-macos-m1
    os: macos-14
    <<: *base-job

  - &job-windows
    os: windows-2022
    <<: *base-job

  - &job-windows-25
    os: windows-2025
    <<: *base-job

  - &job-windows-8c
    os: windows-2022-8core-32gb
    <<: *base-job

  - &job-windows-25-8c
    os: windows-2025-8core-32gb
    <<: *base-job

  - &job-aarch64-linux
    # Free some disk space to avoid running out of space during the build.
    free_disk: true
    os: ubuntu-24.04-arm
    <<: *base-job

  - &job-aarch64-linux-8c
    os: ubuntu-24.04-arm64-8core-32gb
    <<: *base-job
envs:
  env-x86_64-apple-tests: &env-x86_64-apple-tests
    SCRIPT: ./x.py --stage 2 test --skip tests/ui --skip tests/rustdoc -- --exact
    RUST_CONFIGURE_ARGS: --build=x86_64-apple-darwin --enable-sanitizers --enable-profiler --set rust.jemalloc
    RUSTC_RETRY_LINKER_ON_SEGFAULT: 1
    # Ensure that host tooling is tested on our minimum supported macOS version.
    MACOSX_DEPLOYMENT_TARGET: 10.12
    MACOSX_STD_DEPLOYMENT_TARGET: 10.12
    SELECT_XCODE: /Applications/Xcode_15.2.app
    NO_LLVM_ASSERTIONS: 1
    NO_DEBUG_ASSERTIONS: 1
    NO_OVERFLOW_CHECKS: 1

  production:
    &production
    DEPLOY_BUCKET: rust-lang-ci2
    # AWS_SECRET_ACCESS_KEYs are stored in GitHub's secrets storage, named
    # AWS_SECRET_ACCESS_KEY_<keyid>. Including the key id in the name allows to
    # rotate them in a single branch while keeping the old key in another
    # branch, which wouldn't be possible if the key was named with the kind
    # (caches, artifacts...).
    CACHES_AWS_ACCESS_KEY_ID: AKIA46X5W6CZI5DHEBFL
    ARTIFACTS_AWS_ACCESS_KEY_ID: AKIA46X5W6CZN24CBO55
    AWS_REGION: us-west-1
    TOOLSTATE_PUBLISH: 1

  # Try builds started through `@bors try` (without specifying custom jobs
  # in the PR description) will be passed the `DIST_TRY_BUILD` environment
  # variable by citool.
  # This tells the `opt-dist` tool to skip building certain components
  # and skip running tests, so that the try build finishes faster.
  try:
    <<: *production

  auto:
    <<: *production

  pr:
    PR_CI_JOB: 1

# Jobs that run on each push to a pull request (PR)
# These jobs automatically inherit envs.pr, to avoid repeating
# it in each job definition.
pr:
  - name: mingw-check
    <<: *job-linux-4c
  - name: mingw-check-tidy
    continue_on_error: true
    <<: *job-linux-4c
  - name: x86_64-gnu-llvm-18
    env:
      ENABLE_GCC_CODEGEN: "1"
      # We are adding (temporarily) a dummy commit on the compiler
      READ_ONLY_SRC: "0"
      DOCKER_SCRIPT: x86_64-gnu-llvm.sh
    <<: *job-linux-16c
  - name: x86_64-gnu-tools
    <<: *job-linux-16c

# Jobs that run when you perform a try build (@bors try)
# These jobs automatically inherit envs.try, to avoid repeating
# it in each job definition.
try:
  - name: dist-x86_64-linux
    env:
      CODEGEN_BACKENDS: llvm,cranelift
    <<: *job-linux-16c

# Main CI jobs that have to be green to merge a commit into master
# These jobs automatically inherit envs.auto, to avoid repeating
# it in each job definition.
auto:
  #############################
  #   Linux/Docker builders   #
  #############################

  - name: aarch64-gnu
    <<: *job-aarch64-linux

  - name: aarch64-gnu-debug
    <<: *job-aarch64-linux

  - name: arm-android
    <<: *job-linux-4c

  - name: armhf-gnu
    <<: *job-linux-4c

  - name: dist-aarch64-linux
    env:
      CODEGEN_BACKENDS: llvm,cranelift
    <<: *job-aarch64-linux-8c

  - name: dist-android
    <<: *job-linux-4c

  - name: dist-arm-linux
    <<: *job-linux-8c

  - name: dist-armhf-linux
    <<: *job-linux-4c

  - name: dist-armv7-linux
    <<: *job-linux-4c

  - name: dist-i586-gnu-i586-i686-musl
    <<: *job-linux-4c

  - name: dist-i686-linux
    <<: *job-linux-4c

  - name: dist-loongarch64-linux
    <<: *job-linux-4c

  - name: dist-loongarch64-musl
    <<: *job-linux-4c

  - name: dist-ohos
    <<: *job-linux-4c-largedisk

  - name: dist-powerpc-linux
    <<: *job-linux-4c

  - name: dist-powerpc64-linux
    <<: *job-linux-4c

  - name: dist-powerpc64le-linux
    <<: *job-linux-4c-largedisk

  - name: dist-riscv64-linux
    <<: *job-linux-4c

  - name: dist-s390x-linux
    <<: *job-linux-4c

  - name: dist-various-1
    <<: *job-linux-4c

  - name: dist-various-2
    <<: *job-linux-4c

  - name: dist-x86_64-freebsd
    <<: *job-linux-4c

  - name: dist-x86_64-illumos
    <<: *job-linux-4c

  - name: dist-x86_64-linux
    env:
      CODEGEN_BACKENDS: llvm,cranelift
    <<: *job-linux-16c

  - name: dist-x86_64-linux-alt
    env:
      IMAGE: dist-x86_64-linux
      CODEGEN_BACKENDS: llvm,cranelift
    <<: *job-linux-16c

  - name: dist-x86_64-musl
    env:
      CODEGEN_BACKENDS: llvm,cranelift
    <<: *job-linux-4c

  - name: dist-x86_64-netbsd
    <<: *job-linux-4c

  # The i686-gnu job is split into multiple jobs to run tests in parallel.
  # i686-gnu-1 skips tests that run in i686-gnu-2.
  - name: i686-gnu-1
    env:
      IMAGE: i686-gnu
      DOCKER_SCRIPT: stage_2_test_set1.sh
    <<: *job-linux-4c

  # Skip tests that run in i686-gnu-1
  - name: i686-gnu-2
    env:
      IMAGE: i686-gnu
      DOCKER_SCRIPT: stage_2_test_set2.sh
    <<: *job-linux-4c

  # The i686-gnu-nopt job is split into multiple jobs to run tests in parallel.
  # i686-gnu-nopt-1 skips tests that run in i686-gnu-nopt-2
  - name: i686-gnu-nopt-1
    env:
      IMAGE: i686-gnu-nopt
      DOCKER_SCRIPT: /scripts/stage_2_test_set1.sh
    <<: *job-linux-4c

  # Skip tests that run in i686-gnu-nopt-1
  - name: i686-gnu-nopt-2
    env:
      IMAGE: i686-gnu-nopt
      DOCKER_SCRIPT: >-
        python3 ../x.py test --stage 0 --config /config/nopt-std-config.toml library/std &&
        /scripts/stage_2_test_set2.sh
    <<: *job-linux-4c

  - name: mingw-check
    <<: *job-linux-4c

  - name: test-various
    <<: *job-linux-4c

<<<<<<< HEAD
  - name: x86_64-fuchsia
    # Only run this job on the nightly channel. Fuchsia requires
    # nightly features to compile, and this job would fail if
    # executed on beta and stable.
    only_on_channel: nightly
    doc_url: https://rustc-dev-guide.rust-lang.org/tests/fuchsia.html
    <<: *job-linux-8c
=======
  # FIXME: temporarily disabled due to fuchsia server rate limits. See
  # <https://rust-lang.zulipchat.com/#narrow/channel/242791-t-infra/topic/fuchsia.20failure/with/506637259>.
  #
  #- name: x86_64-fuchsia
  #  # Only run this job on the nightly channel. Fuchsia requires
  #  # nightly features to compile, and this job would fail if
  #  # executed on beta and stable.
  #  only_on_channel: nightly
  #  doc_url: https://rustc-dev-guide.rust-lang.org/tests/fuchsia.html
  #  <<: *job-linux-8c
>>>>>>> ff46ea82

  # Tests integration with Rust for Linux.
  # Builds stage 1 compiler and tries to compile a few RfL examples with it.
  - name: x86_64-rust-for-linux
    doc_url: https://rustc-dev-guide.rust-lang.org/tests/rust-for-linux.html
    <<: *job-linux-4c

  - name: x86_64-gnu
    <<: *job-linux-4c

  # This job ensures commits landing on nightly still pass the full
  # test suite on the stable channel. There are some UI tests that
  # depend on the channel being built (for example if they include the
  # channel name on the output), and this builder prevents landing
  # changes that would result in broken builds after a promotion.
  - name: x86_64-gnu-stable
    # Only run this job on the nightly channel. Running this on beta
    # could cause failures when `dev: 1` in `stage0.txt`, and running
    # this on stable is useless.
    only_on_channel: nightly
    env:
      IMAGE: x86_64-gnu
      RUST_CI_OVERRIDE_RELEASE_CHANNEL: stable
    <<: *job-linux-4c

  - name: x86_64-gnu-aux
    <<: *job-linux-4c

  - name: x86_64-gnu-debug
    <<: *job-linux-4c

  - name: x86_64-gnu-distcheck
    <<: *job-linux-8c

  # The x86_64-gnu-llvm-19 job is split into multiple jobs to run tests in parallel.
  # x86_64-gnu-llvm-19-1 skips tests that run in x86_64-gnu-llvm-19-{2,3}.
  - name: x86_64-gnu-llvm-19-1
    env:
      RUST_BACKTRACE: 1
      IMAGE: x86_64-gnu-llvm-19
      DOCKER_SCRIPT: stage_2_test_set1.sh
    <<: *job-linux-4c

  # Skip tests that run in x86_64-gnu-llvm-19-{1,3}
  - name: x86_64-gnu-llvm-19-2
    env:
      RUST_BACKTRACE: 1
      IMAGE: x86_64-gnu-llvm-19
      DOCKER_SCRIPT: x86_64-gnu-llvm2.sh
    <<: *job-linux-4c

  # Skip tests that run in x86_64-gnu-llvm-19-{1,2}
  - name: x86_64-gnu-llvm-19-3
    env:
      RUST_BACKTRACE: 1
      IMAGE: x86_64-gnu-llvm-19
      DOCKER_SCRIPT: x86_64-gnu-llvm3.sh
    <<: *job-linux-4c

  # The x86_64-gnu-llvm-18 job is split into multiple jobs to run tests in parallel.
  # x86_64-gnu-llvm-18-1 skips tests that run in x86_64-gnu-llvm-18-{2,3}.
  - name: x86_64-gnu-llvm-18-1
    env:
      RUST_BACKTRACE: 1
      READ_ONLY_SRC: "0"
      IMAGE: x86_64-gnu-llvm-18
      DOCKER_SCRIPT: stage_2_test_set1.sh
    <<: *job-linux-4c

  # Skip tests that run in x86_64-gnu-llvm-18-{1,3}
  - name: x86_64-gnu-llvm-18-2
    env:
      RUST_BACKTRACE: 1
      READ_ONLY_SRC: "0"
      IMAGE: x86_64-gnu-llvm-18
      DOCKER_SCRIPT: x86_64-gnu-llvm2.sh
    <<: *job-linux-4c

  # Skip tests that run in x86_64-gnu-llvm-18-{1,2}
  - name: x86_64-gnu-llvm-18-3
    env:
      RUST_BACKTRACE: 1
      READ_ONLY_SRC: "0"
      IMAGE: x86_64-gnu-llvm-18
      DOCKER_SCRIPT: x86_64-gnu-llvm3.sh
    <<: *job-linux-4c

  - name: x86_64-gnu-nopt
    <<: *job-linux-4c

  - name: x86_64-gnu-tools
    env:
      DEPLOY_TOOLSTATES_JSON: toolstates-linux.json
    <<: *job-linux-4c

  ####################
  #  macOS Builders  #
  ####################

  - name: dist-x86_64-apple
    env:
      SCRIPT: ./x.py dist bootstrap --include-default-paths --host=x86_64-apple-darwin --target=x86_64-apple-darwin
      RUST_CONFIGURE_ARGS: --enable-full-tools --enable-sanitizers --enable-profiler --set rust.jemalloc --set rust.lto=thin --set rust.codegen-units=1
      RUSTC_RETRY_LINKER_ON_SEGFAULT: 1
      # Ensure that host tooling is built to support our minimum support macOS version.
      MACOSX_DEPLOYMENT_TARGET: 10.12
      MACOSX_STD_DEPLOYMENT_TARGET: 10.12
      SELECT_XCODE: /Applications/Xcode_15.2.app
      NO_LLVM_ASSERTIONS: 1
      NO_DEBUG_ASSERTIONS: 1
      NO_OVERFLOW_CHECKS: 1
      DIST_REQUIRE_ALL_TOOLS: 1
      CODEGEN_BACKENDS: llvm,cranelift
    <<: *job-macos-xl

  - name: dist-apple-various
    env:
      SCRIPT: ./x.py dist bootstrap --include-default-paths --host='' --target=aarch64-apple-ios,x86_64-apple-ios,aarch64-apple-ios-sim,aarch64-apple-ios-macabi,x86_64-apple-ios-macabi
      # Mac Catalyst cannot currently compile the sanitizer:
      # https://github.com/rust-lang/rust/issues/129069
      RUST_CONFIGURE_ARGS: --enable-sanitizers --enable-profiler --set rust.jemalloc --set target.aarch64-apple-ios-macabi.sanitizers=false --set target.x86_64-apple-ios-macabi.sanitizers=false
      RUSTC_RETRY_LINKER_ON_SEGFAULT: 1
      # Ensure that host tooling is built to support our minimum support macOS version.
      # FIXME(madsmtm): This might be redundant, as we're not building host tooling here (?)
      MACOSX_DEPLOYMENT_TARGET: 10.12
      MACOSX_STD_DEPLOYMENT_TARGET: 10.12
      SELECT_XCODE: /Applications/Xcode_15.2.app
      NO_LLVM_ASSERTIONS: 1
      NO_DEBUG_ASSERTIONS: 1
      NO_OVERFLOW_CHECKS: 1
    <<: *job-macos-xl

  - name: x86_64-apple-1
    env:
      <<: *env-x86_64-apple-tests
    <<: *job-macos-xl

  - name: x86_64-apple-2
    env:
      SCRIPT: ./x.py --stage 2 test tests/ui tests/rustdoc
      <<: *env-x86_64-apple-tests
    <<: *job-macos-xl

  - name: dist-aarch64-apple
    env:
      SCRIPT: ./x.py dist bootstrap --include-default-paths --host=aarch64-apple-darwin --target=aarch64-apple-darwin
      RUST_CONFIGURE_ARGS: >-
        --enable-full-tools
        --enable-sanitizers
        --enable-profiler
        --set rust.jemalloc
        --set llvm.ninja=false
        --set rust.lto=thin
        --set rust.codegen-units=1
      RUSTC_RETRY_LINKER_ON_SEGFAULT: 1
      SELECT_XCODE: /Applications/Xcode_15.4.app
      USE_XCODE_CLANG: 1
      # Aarch64 tooling only needs to support macOS 11.0 and up as nothing else
      # supports the hardware.
      MACOSX_DEPLOYMENT_TARGET: 11.0
      MACOSX_STD_DEPLOYMENT_TARGET: 11.0
      NO_LLVM_ASSERTIONS: 1
      NO_DEBUG_ASSERTIONS: 1
      NO_OVERFLOW_CHECKS: 1
      DIST_REQUIRE_ALL_TOOLS: 1
      CODEGEN_BACKENDS: llvm,cranelift
    <<: *job-macos-m1

  - name: aarch64-apple
    env:
      SCRIPT: ./x.py --stage 2 test --host=aarch64-apple-darwin --target=aarch64-apple-darwin
      RUST_CONFIGURE_ARGS: >-
        --enable-sanitizers
        --enable-profiler
        --set rust.jemalloc
      RUSTC_RETRY_LINKER_ON_SEGFAULT: 1
      SELECT_XCODE: /Applications/Xcode_15.4.app
      USE_XCODE_CLANG: 1
      # Aarch64 tooling only needs to support macOS 11.0 and up as nothing else
      # supports the hardware, so only need to test it there.
      MACOSX_DEPLOYMENT_TARGET: 11.0
      MACOSX_STD_DEPLOYMENT_TARGET: 11.0
      NO_LLVM_ASSERTIONS: 1
      NO_DEBUG_ASSERTIONS: 1
      NO_OVERFLOW_CHECKS: 1
    <<: *job-macos-m1

  ######################
  #  Windows Builders  #
  ######################

  # x86_64-msvc is split into two jobs to run tests in parallel.
  - name: x86_64-msvc-1
    env:
      RUST_CONFIGURE_ARGS: --build=x86_64-pc-windows-msvc --enable-sanitizers --enable-profiler
      SCRIPT: make ci-msvc-py
    <<: *job-windows-25

  - name: x86_64-msvc-2
    env:
      RUST_CONFIGURE_ARGS: --build=x86_64-pc-windows-msvc --enable-sanitizers --enable-profiler
      SCRIPT: make ci-msvc-ps1
    <<: *job-windows-25

  # i686-msvc is split into two jobs to run tests in parallel.
  - name: i686-msvc-1
    env:
      RUST_CONFIGURE_ARGS: --build=i686-pc-windows-msvc  --enable-sanitizers
      SCRIPT: make ci-msvc-py
    <<: *job-windows

  - name: i686-msvc-2
    env:
      RUST_CONFIGURE_ARGS: --build=i686-pc-windows-msvc --enable-sanitizers
      SCRIPT: make ci-msvc-ps1
    <<: *job-windows

  # x86_64-msvc-ext is split into multiple jobs to run tests in parallel.
  - name: x86_64-msvc-ext1
    env:
      SCRIPT: python x.py --stage 2 test src/tools/cargotest src/tools/cargo
      RUST_CONFIGURE_ARGS: --build=x86_64-pc-windows-msvc --enable-lld
    <<: *job-windows

  # Temporary builder to workaround CI issues
  # See <https://github.com/rust-lang/rust/issues/127883>
  #FIXME: Remove this, and re-enable the same tests in `checktools.sh`, once CI issues are fixed.
  - name: x86_64-msvc-ext2
    env:
      SCRIPT: >
        python x.py test --stage 2 src/tools/miri --target aarch64-apple-darwin --test-args pass &&
        python x.py test --stage 2 src/tools/miri --target i686-pc-windows-gnu --test-args pass &&
        python x.py miri --stage 2 library/core --test-args notest &&
        python x.py miri --stage 2 library/alloc --test-args notest &&
        python x.py miri --stage 2 library/std --test-args notest
      RUST_CONFIGURE_ARGS: --build=x86_64-pc-windows-msvc --enable-lld
    <<: *job-windows

  # Run `checktools.sh` and upload the toolstate file.
  - name: x86_64-msvc-ext3
    env:
      SCRIPT: src/ci/docker/host-x86_64/x86_64-gnu-tools/checktools.sh x.py /tmp/toolstate/toolstates.json windows
      HOST_TARGET: x86_64-pc-windows-msvc
      RUST_CONFIGURE_ARGS: --build=x86_64-pc-windows-msvc --enable-lld --save-toolstates=/tmp/toolstate/toolstates.json
      DEPLOY_TOOLSTATES_JSON: toolstates-windows.json
    <<: *job-windows

  # 32/64-bit MinGW builds.
  #
  # We are using MinGW with POSIX threads since LLVM requires
  # C++'s std::thread which is disabled in libstdc++ with win32 threads.
  # FIXME: Libc++ doesn't have this limitation so we can avoid
  # winpthreads if we switch to it.
  #
  # Instead of relying on the MinGW version installed on CI we download
  # and install one ourselves so we won't be surprised by changes to CI's
  # build image.
  #
  # Finally, note that the downloads below are all in the `rust-lang-ci` S3
  # bucket, but they clearly didn't originate there! The downloads originally
  # came from the mingw-w64 SourceForge download site. Unfortunately
  # SourceForge is notoriously flaky, so we mirror it on our own infrastructure.

  # i686-mingw is split into three jobs to run tests in parallel.
  - name: i686-mingw-1
    env:
      RUST_CONFIGURE_ARGS: --build=i686-pc-windows-gnu
      SCRIPT: make ci-mingw-x-1
      # There is no dist-i686-mingw-alt, so there is no prebuilt LLVM with assertions
      NO_DOWNLOAD_CI_LLVM: 1
    <<: *job-windows-25

  - name: i686-mingw-2
    env:
      RUST_CONFIGURE_ARGS: --build=i686-pc-windows-gnu
      SCRIPT: make ci-mingw-x-2
      # There is no dist-i686-mingw-alt, so there is no prebuilt LLVM with assertions
      NO_DOWNLOAD_CI_LLVM: 1
    <<: *job-windows-25

  - name: i686-mingw-3
    env:
      RUST_CONFIGURE_ARGS: --build=i686-pc-windows-gnu
      SCRIPT: make ci-mingw-bootstrap
      # There is no dist-i686-mingw-alt, so there is no prebuilt LLVM with assertions
      NO_DOWNLOAD_CI_LLVM: 1
    <<: *job-windows-25

  # x86_64-mingw is split into two jobs to run tests in parallel.
  - name: x86_64-mingw-1
    env:
      SCRIPT: make ci-mingw-x
      RUST_CONFIGURE_ARGS: --build=x86_64-pc-windows-gnu
      # There is no dist-x86_64-mingw-alt, so there is no prebuilt LLVM with assertions
      NO_DOWNLOAD_CI_LLVM: 1
    <<: *job-windows

  - name: x86_64-mingw-2
    env:
      SCRIPT: make ci-mingw-bootstrap
      RUST_CONFIGURE_ARGS: --build=x86_64-pc-windows-gnu
      # There is no dist-x86_64-mingw-alt, so there is no prebuilt LLVM with assertions
      NO_DOWNLOAD_CI_LLVM: 1
    <<: *job-windows

  - name: dist-x86_64-msvc
    env:
      RUST_CONFIGURE_ARGS: >-
        --build=x86_64-pc-windows-msvc
        --host=x86_64-pc-windows-msvc
        --target=x86_64-pc-windows-msvc
        --enable-full-tools
        --enable-profiler
        --set rust.codegen-units=1
      SCRIPT: python x.py build --set rust.debug=true opt-dist && PGO_HOST=x86_64-pc-windows-msvc ./build/x86_64-pc-windows-msvc/stage0-tools-bin/opt-dist windows-ci -- python x.py dist bootstrap --include-default-paths
      DIST_REQUIRE_ALL_TOOLS: 1
      CODEGEN_BACKENDS: llvm,cranelift
    <<: *job-windows-25-8c

  - name: dist-i686-msvc
    env:
      RUST_CONFIGURE_ARGS: >-
        --build=i686-pc-windows-msvc
        --host=i686-pc-windows-msvc
        --target=i686-pc-windows-msvc
        --enable-full-tools
        --enable-profiler
      SCRIPT: python x.py dist bootstrap --include-default-paths
      DIST_REQUIRE_ALL_TOOLS: 1
      CODEGEN_BACKENDS: llvm,cranelift
    <<: *job-windows

  - name: dist-aarch64-msvc
    env:
      RUST_CONFIGURE_ARGS: >-
        --build=x86_64-pc-windows-msvc
        --host=aarch64-pc-windows-msvc
        --target=aarch64-pc-windows-msvc,arm64ec-pc-windows-msvc
        --enable-full-tools
        --enable-profiler
      SCRIPT: python x.py dist bootstrap --include-default-paths
      DIST_REQUIRE_ALL_TOOLS: 1
    <<: *job-windows

  - name: dist-i686-mingw
    env:
      RUST_CONFIGURE_ARGS: >-
        --build=i686-pc-windows-gnu
        --enable-full-tools
      SCRIPT: python x.py dist bootstrap --include-default-paths
      DIST_REQUIRE_ALL_TOOLS: 1
      CODEGEN_BACKENDS: llvm,cranelift
    <<: *job-windows

  - name: dist-x86_64-mingw
    env:
      SCRIPT: python x.py dist bootstrap --include-default-paths
      RUST_CONFIGURE_ARGS: >-
        --build=x86_64-pc-windows-gnu
        --enable-full-tools
      DIST_REQUIRE_ALL_TOOLS: 1
      CODEGEN_BACKENDS: llvm,cranelift
    <<: *job-windows

  - name: dist-x86_64-msvc-alt
    env:
      RUST_CONFIGURE_ARGS: --build=x86_64-pc-windows-msvc --enable-extended --enable-profiler
      SCRIPT: python x.py dist bootstrap --include-default-paths
    <<: *job-windows<|MERGE_RESOLUTION|>--- conflicted
+++ resolved
@@ -260,15 +260,6 @@
   - name: test-various
     <<: *job-linux-4c
 
-<<<<<<< HEAD
-  - name: x86_64-fuchsia
-    # Only run this job on the nightly channel. Fuchsia requires
-    # nightly features to compile, and this job would fail if
-    # executed on beta and stable.
-    only_on_channel: nightly
-    doc_url: https://rustc-dev-guide.rust-lang.org/tests/fuchsia.html
-    <<: *job-linux-8c
-=======
   # FIXME: temporarily disabled due to fuchsia server rate limits. See
   # <https://rust-lang.zulipchat.com/#narrow/channel/242791-t-infra/topic/fuchsia.20failure/with/506637259>.
   #
@@ -279,7 +270,6 @@
   #  only_on_channel: nightly
   #  doc_url: https://rustc-dev-guide.rust-lang.org/tests/fuchsia.html
   #  <<: *job-linux-8c
->>>>>>> ff46ea82
 
   # Tests integration with Rust for Linux.
   # Builds stage 1 compiler and tries to compile a few RfL examples with it.
