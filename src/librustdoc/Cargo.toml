--- conflicted
+++ resolved
@@ -13,11 +13,7 @@
 base64 = "0.21.7"
 itertools = "0.12"
 indexmap = "2"
-<<<<<<< HEAD
-minifier = { version = "0.3.4", default-features = false }
-=======
 minifier = { version = "0.3.5", default-features = false }
->>>>>>> 0f490b04
 pulldown-cmark-old = { version = "0.9.6", package = "pulldown-cmark", default-features = false }
 regex = "1"
 rustdoc-json-types = { path = "../rustdoc-json-types" }
