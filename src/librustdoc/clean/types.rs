--- conflicted
+++ resolved
@@ -407,17 +407,6 @@
             // were never supposed to work at all.
             let stab = self.stability(tcx)?;
             if let rustc_attr_parsing::StabilityLevel::Stable {
-<<<<<<< HEAD
-                allowed_through_unstable_modules: true,
-                ..
-            } = stab.level
-            {
-                Some(Deprecation {
-                    // FIXME(#131676, #135003): when a note is added to this stability tag,
-                    // translate it here
-                    since: rustc_attr_parsing::DeprecatedSince::Unspecified,
-                    note: None,
-=======
                 allowed_through_unstable_modules: Some(note),
                 ..
             } = stab.level
@@ -431,7 +420,6 @@
                 Some(Deprecation {
                     since: rustc_attr_parsing::DeprecatedSince::Unspecified,
                     note,
->>>>>>> 01706e1a
                     suggestion: None,
                 })
             } else {
