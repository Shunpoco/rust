--- conflicted
+++ resolved
@@ -134,11 +134,7 @@
                 // entered for addresses that are not the base address, so even zero-sized
                 // allocations will get recognized at their base address -- but all other
                 // allocations will *not* be recognized at their "end" address.
-<<<<<<< HEAD
-                let size = this.get_alloc_info(alloc_id).0;
-=======
-                let size = ecx.get_alloc_info(alloc_id).size;
->>>>>>> 66895974
+                let size = this.get_alloc_info(alloc_id).size;
                 if offset < size.bytes() { Some(alloc_id) } else { None }
             }
         }?;
@@ -159,15 +155,9 @@
         alloc_id: AllocId,
         memory_kind: MemoryKind,
     ) -> InterpResult<'tcx, u64> {
-<<<<<<< HEAD
         let this = self.eval_context_ref();
         let mut rng = this.machine.rng.borrow_mut();
-        let (size, align, kind) = this.get_alloc_info(alloc_id);
-=======
-        let ecx = self.eval_context_ref();
-        let mut rng = ecx.machine.rng.borrow_mut();
-        let info = ecx.get_alloc_info(alloc_id);
->>>>>>> 66895974
+        let info = this.get_alloc_info(alloc_id);
         // This is either called immediately after allocation (and then cached), or when
         // adjusting `tcx` pointers (which never get freed). So assert that we are looking
         // at a live allocation. This also ensures that we never re-assign an address to an
@@ -213,13 +203,13 @@
             return interp_ok(base_ptr.expose_provenance().try_into().unwrap());
         }
         // We are not in native lib mode, so we control the addresses ourselves.
-        if let Some((reuse_addr, clock)) =
-<<<<<<< HEAD
-            global_state.reuse.take_addr(&mut *rng, size, align, memory_kind, this.active_thread())
-=======
-            global_state.reuse.take_addr(&mut *rng, info.size, info.align, memory_kind, ecx.active_thread())
->>>>>>> 66895974
-        {
+        if let Some((reuse_addr, clock)) = global_state.reuse.take_addr(
+            &mut *rng,
+            info.size,
+            info.align,
+            memory_kind,
+            this.active_thread(),
+        ) {
             if let Some(clock) = clock {
                 this.acquire_clock(&clock);
             }
