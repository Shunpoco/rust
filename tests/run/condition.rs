--- conflicted
+++ resolved
@@ -5,12 +5,7 @@
 //   stdout: true
 //     1
 
-<<<<<<< HEAD
 #![feature(no_core)]
-
-=======
-#![feature(no_core, start)]
->>>>>>> 499de70f
 #![no_std]
 #![no_core]
 #![no_main]
