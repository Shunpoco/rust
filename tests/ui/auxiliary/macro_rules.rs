#![allow(dead_code)]

//! Used to test that certain lints don't trigger in imported external macros

#[macro_export]
macro_rules! foofoo {
    () => {
        loop {}
    };
}

#[macro_export]
macro_rules! must_use_unit {
    () => {
        #[must_use]
        fn foo() {}
    };
}

#[macro_export]
macro_rules! try_err {
    () => {
        pub fn try_err_fn() -> Result<i32, i32> {
            let err: i32 = 1;
            // To avoid warnings during rustfix
            if true { Err(err)? } else { Ok(2) }
        }
    };
}

#[macro_export]
macro_rules! string_add {
    () => {
        let y = "".to_owned();
        let z = y + "...";
    };
}

#[macro_export]
macro_rules! take_external {
    ($s:expr) => {
        std::mem::replace($s, Default::default())
    };
}

#[macro_export]
macro_rules! option_env_unwrap_external {
    ($env: expr) => {
        option_env!($env).unwrap()
    };
    ($env: expr, $message: expr) => {
        option_env!($env).expect($message)
    };
}

#[macro_export]
macro_rules! ref_arg_binding {
    () => {
        let ref _y = 42;
    };
}

#[macro_export]
macro_rules! ref_arg_function {
    () => {
        fn fun_example(ref _x: usize) {}
    };
}

#[macro_export]
macro_rules! as_conv_with_arg {
    (0u32 as u64) => {
        ()
    };
}

#[macro_export]
macro_rules! as_conv {
    () => {
        0u32 as u64
    };
}

#[macro_export]
macro_rules! large_enum_variant {
    () => {
        enum LargeEnumInMacro {
            A(i32),
            B([i32; 8000]),
        }
    };
}

#[macro_export]
macro_rules! field_reassign_with_default {
    () => {
        #[derive(Default)]
        struct A {
            pub i: i32,
            pub j: i64,
        }
        fn lint() {
            let mut a: A = Default::default();
            a.i = 42;
            a;
        }
    };
}

#[macro_export]
macro_rules! default_numeric_fallback {
    () => {
        let x = 22;
    };
}

#[macro_export]
macro_rules! mut_mut {
    () => {
        let mut_mut_ty: &mut &mut u32 = &mut &mut 1u32;
    };
}

#[macro_export]
macro_rules! ptr_as_ptr_cast {
    ($ptr: ident) => {
        $ptr as *const i32
    };
}

#[macro_export]
macro_rules! manual_rem_euclid {
    () => {
        let value: i32 = 5;
        let _: i32 = ((value % 4) + 4) % 4;
    };
<<<<<<< HEAD
=======
}

#[macro_export]
macro_rules! equatable_if_let {
    ($a:ident) => {{ if let 2 = $a {} }};
>>>>>>> 0f5a38f2
}<|MERGE_RESOLUTION|>--- conflicted
+++ resolved
@@ -134,12 +134,9 @@
         let value: i32 = 5;
         let _: i32 = ((value % 4) + 4) % 4;
     };
-<<<<<<< HEAD
-=======
 }
 
 #[macro_export]
 macro_rules! equatable_if_let {
     ($a:ident) => {{ if let 2 = $a {} }};
->>>>>>> 0f5a38f2
 }